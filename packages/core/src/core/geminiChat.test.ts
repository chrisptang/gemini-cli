/**
 * @license
 * Copyright 2025 Google LLC
 * SPDX-License-Identifier: Apache-2.0
 */

import { describe, it, expect, vi, beforeEach, afterEach } from 'vitest';
import type {
  Content,
  GenerateContentConfig,
  GenerateContentResponse,
} from '@google/genai';
import { ApiError } from '@google/genai';
import type { ContentGenerator } from '../core/contentGenerator.js';
import {
  GeminiChat,
  InvalidStreamError,
  StreamEventType,
  type StreamEvent,
} from './geminiChat.js';
import type { Config } from '../config/config.js';
import { setSimulate429 } from '../utils/testUtils.js';
import { DEFAULT_GEMINI_FLASH_MODEL } from '../config/models.js';
import { AuthType } from './contentGenerator.js';
import { type RetryOptions } from '../utils/retry.js';
import type { ToolRegistry } from '../tools/tool-registry.js';
import { Kind } from '../tools/tools.js';
import { uiTelemetryService } from '../telemetry/uiTelemetry.js';

// Mock fs module to prevent actual file system operations during tests
const mockFileSystem = new Map<string, string>();

vi.mock('node:fs', () => {
  const fsModule = {
    mkdirSync: vi.fn(),
    writeFileSync: vi.fn((path: string, data: string) => {
      mockFileSystem.set(path, data);
    }),
    readFileSync: vi.fn((path: string) => {
      if (mockFileSystem.has(path)) {
        return mockFileSystem.get(path);
      }
      throw Object.assign(new Error('ENOENT: no such file or directory'), {
        code: 'ENOENT',
      });
    }),
    existsSync: vi.fn((path: string) => mockFileSystem.has(path)),
  };

  return {
    default: fsModule,
    ...fsModule,
  };
});

const { mockHandleFallback } = vi.hoisted(() => ({
  mockHandleFallback: vi.fn(),
}));

// Add mock for the retry utility
const { mockRetryWithBackoff } = vi.hoisted(() => ({
  mockRetryWithBackoff: vi.fn(),
}));

vi.mock('../utils/retry.js', () => ({
  retryWithBackoff: mockRetryWithBackoff,
}));

vi.mock('../fallback/handler.js', () => ({
  handleFallback: mockHandleFallback,
}));

const { mockLogContentRetry, mockLogContentRetryFailure } = vi.hoisted(() => ({
  mockLogContentRetry: vi.fn(),
  mockLogContentRetryFailure: vi.fn(),
}));

vi.mock('../telemetry/loggers.js', () => ({
  logContentRetry: mockLogContentRetry,
  logContentRetryFailure: mockLogContentRetryFailure,
}));

vi.mock('../telemetry/uiTelemetry.js', () => ({
  uiTelemetryService: {
    setLastPromptTokenCount: vi.fn(),
  },
}));

describe('GeminiChat', () => {
  let mockContentGenerator: ContentGenerator;
  let chat: GeminiChat;
  let mockConfig: Config;
  const config: GenerateContentConfig = {};

  beforeEach(() => {
    vi.clearAllMocks();
    vi.mocked(uiTelemetryService.setLastPromptTokenCount).mockClear();
    mockContentGenerator = {
      generateContent: vi.fn(),
      generateContentStream: vi.fn(),
      countTokens: vi.fn(),
      embedContent: vi.fn(),
      batchEmbedContents: vi.fn(),
    } as unknown as ContentGenerator;

    mockHandleFallback.mockClear();
    // Default mock implementation for tests that don't care about retry logic
    mockRetryWithBackoff.mockImplementation(async (apiCall) => apiCall());
    mockConfig = {
      getSessionId: () => 'test-session-id',
      getTelemetryLogPromptsEnabled: () => true,
      getUsageStatisticsEnabled: () => true,
      getDebugMode: () => false,
      getContentGeneratorConfig: vi.fn().mockReturnValue({
        authType: 'oauth-personal', // Ensure this is set for fallback tests
        model: 'test-model',
      }),
      getModel: vi.fn().mockReturnValue('gemini-pro'),
      setModel: vi.fn(),
      isInFallbackMode: vi.fn().mockReturnValue(false),
      getQuotaErrorOccurred: vi.fn().mockReturnValue(false),
      setQuotaErrorOccurred: vi.fn(),
      flashFallbackHandler: undefined,
      getProjectRoot: vi.fn().mockReturnValue('/test/project/root'),
      storage: {
        getProjectTempDir: vi.fn().mockReturnValue('/test/temp'),
      },
      getToolRegistry: vi.fn().mockReturnValue({
        getTool: vi.fn(),
      }),
      getContentGenerator: vi.fn().mockReturnValue(mockContentGenerator),
    } as unknown as Config;

    // Disable 429 simulation for tests
    setSimulate429(false);
    // Reset history for each test by creating a new instance
    chat = new GeminiChat(mockConfig, config, []);
  });

  afterEach(() => {
    vi.restoreAllMocks();
    vi.resetAllMocks();
  });

  describe('sendMessageStream', () => {
    it('should succeed if a tool call is followed by an empty part', async () => {
      // 1. Mock a stream that contains a tool call, then an invalid (empty) part.
      const streamWithToolCall = (async function* () {
        yield {
          candidates: [
            {
              content: {
                role: 'model',
                parts: [{ functionCall: { name: 'test_tool', args: {} } }],
              },
            },
          ],
        } as unknown as GenerateContentResponse;
        // This second chunk is invalid according to isValidResponse
        yield {
          candidates: [
            {
              content: {
                role: 'model',
                parts: [{ text: '' }],
              },
            },
          ],
        } as unknown as GenerateContentResponse;
      })();

      vi.mocked(mockContentGenerator.generateContentStream).mockResolvedValue(
        streamWithToolCall,
      );

      // 2. Action & Assert: The stream processing should complete without throwing an error
      // because the presence of a tool call makes the empty final chunk acceptable.
      const stream = await chat.sendMessageStream(
        'test-model',
        { message: 'test message' },
        'prompt-id-tool-call-empty-end',
      );
      await expect(
        (async () => {
          for await (const _ of stream) {
            /* consume stream */
          }
        })(),
      ).resolves.not.toThrow();

      // 3. Verify history was recorded correctly
      const history = chat.getHistory();
      expect(history.length).toBe(2); // user turn + model turn
      const modelTurn = history[1]!;
      expect(modelTurn?.parts?.length).toBe(1); // The empty part is discarded
      expect(modelTurn?.parts![0]!.functionCall).toBeDefined();
    });

    it('should succeed if the stream ends with an empty part but had valid content earlier and has no finishReason', async () => {
      // 1. Mock a stream that sends a valid chunk, then an invalid one, with no finish reason.
      const streamWithNoFinish = (async function* () {
        yield {
          candidates: [
            {
              content: {
                role: 'model',
                parts: [{ text: 'Initial valid content...' }],
              },
            },
          ],
        } as unknown as GenerateContentResponse;
        // This second chunk is invalid and has no finishReason, but we had valid content earlier.
        yield {
          candidates: [
            {
              content: {
                role: 'model',
                parts: [{ text: '' }],
              },
            },
          ],
        } as unknown as GenerateContentResponse;
      })();

      vi.mocked(mockContentGenerator.generateContentStream).mockResolvedValue(
        streamWithNoFinish,
      );

      // 2. Action & Assert: The stream should succeed because there was valid content earlier.
      const stream = await chat.sendMessageStream(
        'test-model',
        { message: 'test message' },
        'prompt-id-no-finish-empty-end',
      );
      await expect(
        (async () => {
          for await (const _ of stream) {
            /* consume stream */
          }
        })(),
<<<<<<< HEAD
      ).resolves.toBeUndefined();
=======
      ).rejects.toThrow(InvalidStreamError);
>>>>>>> 62ba3306
    });

    it('should succeed if the stream ends with an invalid part but has a finishReason and contained a valid part', async () => {
      // 1. Mock a stream that sends a valid chunk, then an invalid one, but has a finish reason.
      const streamWithInvalidEnd = (async function* () {
        yield {
          candidates: [
            {
              content: {
                role: 'model',
                parts: [{ text: 'Initial valid content...' }],
              },
            },
          ],
        } as unknown as GenerateContentResponse;
        // This second chunk is invalid, but the response has a finishReason.
        yield {
          candidates: [
            {
              content: {
                role: 'model',
                parts: [{ text: '' }], // Invalid part
              },
              finishReason: 'STOP',
            },
          ],
        } as unknown as GenerateContentResponse;
      })();

      vi.mocked(mockContentGenerator.generateContentStream).mockResolvedValue(
        streamWithInvalidEnd,
      );

      // 2. Action & Assert: The stream should complete without throwing an error.
      const stream = await chat.sendMessageStream(
        'test-model',
        { message: 'test message' },
        'prompt-id-valid-then-invalid-end',
      );
      await expect(
        (async () => {
          for await (const _ of stream) {
            /* consume stream */
          }
        })(),
      ).resolves.not.toThrow();

      // 3. Verify history was recorded correctly with only the valid part.
      const history = chat.getHistory();
      expect(history.length).toBe(2); // user turn + model turn
      const modelTurn = history[1]!;
      expect(modelTurn?.parts?.length).toBe(1);
      expect(modelTurn?.parts![0]!.text).toBe('Initial valid content...');
    });

    it('should consolidate subsequent text chunks after receiving an empty text chunk', async () => {
      // 1. Mock the API to return a stream where one chunk is just an empty text part.
      const multiChunkStream = (async function* () {
        yield {
          candidates: [
            { content: { role: 'model', parts: [{ text: 'Hello' }] } },
          ],
        } as unknown as GenerateContentResponse;
        // FIX: The original test used { text: '' }, which is invalid.
        // A chunk can be empty but still valid. This chunk is now removed
        // as the important part is consolidating what comes after.
        yield {
          candidates: [
            {
              content: { role: 'model', parts: [{ text: ' World!' }] },
              finishReason: 'STOP',
            },
          ],
        } as unknown as GenerateContentResponse;
      })();

      vi.mocked(mockContentGenerator.generateContentStream).mockResolvedValue(
        multiChunkStream,
      );

      // 2. Action: Send a message and consume the stream.
      const stream = await chat.sendMessageStream(
        'test-model',
        { message: 'test message' },
        'prompt-id-empty-chunk-consolidation',
      );
      for await (const _ of stream) {
        // Consume the stream
      }

      // 3. Assert: Check that the final history was correctly consolidated.
      const history = chat.getHistory();
      expect(history.length).toBe(2);
      const modelTurn = history[1]!;
      expect(modelTurn?.parts?.length).toBe(1);
      expect(modelTurn?.parts![0]!.text).toBe('Hello World!');
    });

    it('should consolidate adjacent text parts that arrive in separate stream chunks', async () => {
      // 1. Mock the API to return a stream of multiple, adjacent text chunks.
      const multiChunkStream = (async function* () {
        yield {
          candidates: [
            { content: { role: 'model', parts: [{ text: 'This is the ' }] } },
          ],
        } as unknown as GenerateContentResponse;
        yield {
          candidates: [
            { content: { role: 'model', parts: [{ text: 'first part.' }] } },
          ],
        } as unknown as GenerateContentResponse;
        // This function call should break the consolidation.
        yield {
          candidates: [
            {
              content: {
                role: 'model',
                parts: [{ functionCall: { name: 'do_stuff', args: {} } }],
              },
            },
          ],
        } as unknown as GenerateContentResponse;
        yield {
          candidates: [
            {
              content: {
                role: 'model',
                parts: [{ text: 'This is the second part.' }],
              },
            },
          ],
        } as unknown as GenerateContentResponse;
      })();

      vi.mocked(mockContentGenerator.generateContentStream).mockResolvedValue(
        multiChunkStream,
      );

      // 2. Action: Send a message and consume the stream.
      const stream = await chat.sendMessageStream(
        'test-model',
        { message: 'test message' },
        'prompt-id-multi-chunk',
      );
      for await (const _ of stream) {
        // Consume the stream to trigger history recording.
      }

      // 3. Assert: Check that the final history was correctly consolidated.
      const history = chat.getHistory();

      // The history should contain the user's turn and ONE consolidated model turn.
      expect(history.length).toBe(2);

      const modelTurn = history[1]!;
      expect(modelTurn.role).toBe('model');

      // The model turn should have 3 distinct parts: the merged text, the function call, and the final text.
      expect(modelTurn?.parts?.length).toBe(3);
      expect(modelTurn?.parts![0]!.text).toBe('This is the first part.');
      expect(modelTurn.parts![1]!.functionCall).toBeDefined();
      expect(modelTurn.parts![2]!.text).toBe('This is the second part.');
    });
    it('should preserve text parts that stream in the same chunk as a thought', async () => {
      // 1. Mock the API to return a single chunk containing both a thought and visible text.
      const mixedContentStream = (async function* () {
        yield {
          candidates: [
            {
              content: {
                role: 'model',
                parts: [
                  { thought: 'This is a thought.' },
                  { text: 'This is the visible text that should not be lost.' },
                ],
              },
              finishReason: 'STOP',
            },
          ],
        } as unknown as GenerateContentResponse;
      })();

      vi.mocked(mockContentGenerator.generateContentStream).mockResolvedValue(
        mixedContentStream,
      );

      // 2. Action: Send a message and fully consume the stream to trigger history recording.
      const stream = await chat.sendMessageStream(
        'test-model',
        { message: 'test message' },
        'prompt-id-mixed-chunk',
      );
      for await (const _ of stream) {
        // This loop consumes the stream.
      }

      // 3. Assert: Check the final state of the history.
      const history = chat.getHistory();

      // The history should contain two turns: the user's message and the model's response.
      expect(history.length).toBe(2);

      const modelTurn = history[1]!;
      expect(modelTurn.role).toBe('model');

      // CRUCIAL ASSERTION:
      // The buggy code would fail here, resulting in parts.length being 0.
      // The corrected code will pass, preserving the single visible text part.
      expect(modelTurn?.parts?.length).toBe(1);
      expect(modelTurn?.parts![0]!.text).toBe(
        'This is the visible text that should not be lost.',
      );
    });
    it('should throw an error when a tool call is followed by an empty stream response', async () => {
      // 1. Setup: A history where the model has just made a function call.
      const initialHistory: Content[] = [
        {
          role: 'user',
          parts: [{ text: 'Find a good Italian restaurant for me.' }],
        },
        {
          role: 'model',
          parts: [
            {
              functionCall: {
                name: 'find_restaurant',
                args: { cuisine: 'Italian' },
              },
            },
          ],
        },
      ];
      chat.setHistory(initialHistory);

      // 2. Mock the API to return an empty/thought-only stream.
      const emptyStreamResponse = (async function* () {
        yield {
          candidates: [
            {
              content: { role: 'model', parts: [{ thought: true }] },
              finishReason: 'STOP',
            },
          ],
        } as unknown as GenerateContentResponse;
      })();
      vi.mocked(mockContentGenerator.generateContentStream).mockResolvedValue(
        emptyStreamResponse,
      );

      // 3. Action: Send the function response back to the model and consume the stream.
      const stream = await chat.sendMessageStream(
        'test-model',
        {
          message: {
            functionResponse: {
              name: 'find_restaurant',
              response: { name: 'Vesuvio' },
            },
          },
        },
        'prompt-id-stream-1',
      );

      // 4. Assert: The stream processing should throw an InvalidStreamError.
      await expect(
        (async () => {
          for await (const _ of stream) {
            // This loop consumes the stream to trigger the internal logic.
          }
        })(),
      ).rejects.toThrow(InvalidStreamError);
    });

    it('should succeed when there is a tool call without finish reason', async () => {
      // Setup: Stream with tool call but no finish reason
      const streamWithToolCall = (async function* () {
        yield {
          candidates: [
            {
              content: {
                role: 'model',
                parts: [
                  {
                    functionCall: {
                      name: 'test_function',
                      args: { param: 'value' },
                    },
                  },
                ],
              },
              // No finishReason
            },
          ],
        } as unknown as GenerateContentResponse;
      })();

      vi.mocked(mockContentGenerator.generateContentStream).mockResolvedValue(
        streamWithToolCall,
      );

      const stream = await chat.sendMessageStream(
        'test-model',
        { message: 'test' },
        'prompt-id-1',
      );

      // Should not throw an error
      await expect(
        (async () => {
          for await (const _ of stream) {
            // consume stream
          }
        })(),
      ).resolves.not.toThrow();
    });

    it('should throw InvalidStreamError when no tool call and no finish reason', async () => {
      // Setup: Stream with text but no finish reason and no tool call
      const streamWithoutFinishReason = (async function* () {
        yield {
          candidates: [
            {
              content: {
                role: 'model',
                parts: [{ text: 'some response' }],
              },
              // No finishReason
            },
          ],
        } as unknown as GenerateContentResponse;
      })();

      vi.mocked(mockContentGenerator.generateContentStream).mockResolvedValue(
        streamWithoutFinishReason,
      );

      const stream = await chat.sendMessageStream(
        'test-model',
        { message: 'test' },
        'prompt-id-1',
      );

      await expect(
        (async () => {
          for await (const _ of stream) {
            // consume stream
          }
        })(),
      ).rejects.toThrow(InvalidStreamError);
    });

    it('should throw InvalidStreamError when no tool call and empty response text', async () => {
      // Setup: Stream with finish reason but empty response (only thoughts)
      const streamWithEmptyResponse = (async function* () {
        yield {
          candidates: [
            {
              content: {
                role: 'model',
                parts: [{ thought: 'thinking...' }],
              },
              finishReason: 'STOP',
            },
          ],
        } as unknown as GenerateContentResponse;
      })();

      vi.mocked(mockContentGenerator.generateContentStream).mockResolvedValue(
        streamWithEmptyResponse,
      );

      const stream = await chat.sendMessageStream(
        'test-model',
        { message: 'test' },
        'prompt-id-1',
      );

      await expect(
        (async () => {
          for await (const _ of stream) {
            // consume stream
          }
        })(),
      ).rejects.toThrow(InvalidStreamError);
    });

    it('should succeed when there is finish reason and response text', async () => {
      // Setup: Stream with both finish reason and text content
      const validStream = (async function* () {
        yield {
          candidates: [
            {
              content: {
                role: 'model',
                parts: [{ text: 'valid response' }],
              },
              finishReason: 'STOP',
            },
          ],
        } as unknown as GenerateContentResponse;
      })();

      vi.mocked(mockContentGenerator.generateContentStream).mockResolvedValue(
        validStream,
      );

      const stream = await chat.sendMessageStream(
        'test-model',
        { message: 'test' },
        'prompt-id-1',
      );

      // Should not throw an error
      await expect(
        (async () => {
          for await (const _ of stream) {
            // consume stream
          }
        })(),
      ).resolves.not.toThrow();
    });

    it('should call generateContentStream with the correct parameters', async () => {
      const response = (async function* () {
        yield {
          candidates: [
            {
              content: {
                parts: [{ text: 'response' }],
                role: 'model',
              },
              finishReason: 'STOP',
              index: 0,
              safetyRatings: [],
            },
          ],
          text: () => 'response',
          usageMetadata: {
            promptTokenCount: 42,
            candidatesTokenCount: 15,
            totalTokenCount: 57,
          },
        } as unknown as GenerateContentResponse;
      })();
      vi.mocked(mockContentGenerator.generateContentStream).mockResolvedValue(
        response,
      );

      const stream = await chat.sendMessageStream(
        'test-model',
        { message: 'hello' },
        'prompt-id-1',
      );
      for await (const _ of stream) {
        // consume stream
      }

      expect(mockContentGenerator.generateContentStream).toHaveBeenCalledWith(
        {
          model: 'test-model',
          contents: [
            {
              role: 'user',
              parts: [{ text: 'hello' }],
            },
          ],
          config: {},
        },
        'prompt-id-1',
      );

      // Verify that token counting is called when usageMetadata is present
      expect(uiTelemetryService.setLastPromptTokenCount).toHaveBeenCalledWith(
        42,
      );
      expect(uiTelemetryService.setLastPromptTokenCount).toHaveBeenCalledTimes(
        1,
      );
    });
  });

  describe('addHistory', () => {
    it('should add a new content item to the history', () => {
      const newContent: Content = {
        role: 'user',
        parts: [{ text: 'A new message' }],
      };
      chat.addHistory(newContent);
      const history = chat.getHistory();
      expect(history.length).toBe(1);
      expect(history[0]).toEqual(newContent);
    });

    it('should add multiple items correctly', () => {
      const content1: Content = {
        role: 'user',
        parts: [{ text: 'Message 1' }],
      };
      const content2: Content = {
        role: 'model',
        parts: [{ text: 'Message 2' }],
      };
      chat.addHistory(content1);
      chat.addHistory(content2);
      const history = chat.getHistory();
      expect(history.length).toBe(2);
      expect(history[0]).toEqual(content1);
      expect(history[1]).toEqual(content2);
    });
  });

  describe('sendMessageStream with retries', () => {
    it('should yield a RETRY event when an invalid stream is encountered', async () => {
      // ARRANGE: Mock the stream to fail once, then succeed.
      vi.mocked(mockContentGenerator.generateContentStream)
        .mockImplementationOnce(async () =>
          // First attempt: An invalid stream with an empty text part.
          (async function* () {
            yield {
              candidates: [{ content: { parts: [{ text: '' }] } }],
            } as unknown as GenerateContentResponse;
          })(),
        )
        .mockImplementationOnce(async () =>
          // Second attempt (the retry): A minimal valid stream.
          (async function* () {
            yield {
              candidates: [
                {
                  content: { parts: [{ text: 'Success' }] },
                  finishReason: 'STOP',
                },
              ],
            } as unknown as GenerateContentResponse;
          })(),
        );

      // ACT: Send a message and collect all events from the stream.
      const stream = await chat.sendMessageStream(
        'test-model',
        { message: 'test' },
        'prompt-id-yield-retry',
      );
      const events: StreamEvent[] = [];
      for await (const event of stream) {
        events.push(event);
      }

      // ASSERT: Check that a RETRY event was present in the stream's output.
      const retryEvent = events.find((e) => e.type === StreamEventType.RETRY);

      expect(retryEvent).toBeDefined();
      expect(retryEvent?.type).toBe(StreamEventType.RETRY);
    });
    it('should retry on invalid content, succeed, and report metrics', async () => {
      // Use mockImplementationOnce to provide a fresh, promise-wrapped generator for each attempt.
      vi.mocked(mockContentGenerator.generateContentStream)
        .mockImplementationOnce(async () =>
          // First call returns an invalid stream
          (async function* () {
            yield {
              candidates: [{ content: { parts: [{ text: '' }] } }], // Invalid empty text part
            } as unknown as GenerateContentResponse;
          })(),
        )
        .mockImplementationOnce(async () =>
          // Second call returns a valid stream
          (async function* () {
            yield {
              candidates: [
                {
                  content: { parts: [{ text: 'Successful response' }] },
                  finishReason: 'STOP',
                },
              ],
            } as unknown as GenerateContentResponse;
          })(),
        );

      const stream = await chat.sendMessageStream(
        'test-model',
        { message: 'test' },
        'prompt-id-retry-success',
      );
      const chunks: StreamEvent[] = [];
      for await (const chunk of stream) {
        chunks.push(chunk);
      }

      // Assertions
      expect(mockLogContentRetry).toHaveBeenCalledTimes(1);
      expect(mockLogContentRetryFailure).not.toHaveBeenCalled();
      expect(mockContentGenerator.generateContentStream).toHaveBeenCalledTimes(
        2,
      );

      // Check for a retry event
      expect(chunks.some((c) => c.type === StreamEventType.RETRY)).toBe(true);

      // Check for the successful content chunk
      expect(
        chunks.some(
          (c) =>
            c.type === StreamEventType.CHUNK &&
            c.value.candidates?.[0]?.content?.parts?.[0]?.text ===
              'Successful response',
        ),
      ).toBe(true);

      // Check that history was recorded correctly once, with no duplicates.
      const history = chat.getHistory();
      expect(history.length).toBe(2);
      expect(history[0]).toEqual({
        role: 'user',
        parts: [{ text: 'test' }],
      });
      expect(history[1]).toEqual({
        role: 'model',
        parts: [{ text: 'Successful response' }],
      });

      // Verify that token counting is not called when usageMetadata is missing
      expect(uiTelemetryService.setLastPromptTokenCount).not.toHaveBeenCalled();
    });

    it('should fail after all retries on persistent invalid content and report metrics', async () => {
      vi.mocked(mockContentGenerator.generateContentStream).mockImplementation(
        async () =>
          (async function* () {
            yield {
              candidates: [
                {
                  content: {
                    parts: [{ text: '' }],
                    role: 'model',
                  },
                },
              ],
            } as unknown as GenerateContentResponse;
          })(),
      );

      const stream = await chat.sendMessageStream(
        'test-model',
        { message: 'test' },
        'prompt-id-retry-fail',
      );
      await expect(async () => {
        for await (const _ of stream) {
          // Must loop to trigger the internal logic that throws.
        }
      }).rejects.toThrow(InvalidStreamError);

      // Should be called 2 times (initial + 1 retry)
      expect(mockContentGenerator.generateContentStream).toHaveBeenCalledTimes(
        2,
      );
      expect(mockLogContentRetry).toHaveBeenCalledTimes(1);
      expect(mockLogContentRetryFailure).toHaveBeenCalledTimes(1);

      // History should be clean, as if the failed turn never happened.
      const history = chat.getHistory();
      expect(history.length).toBe(0);
    });

    describe('API error retry behavior', () => {
      beforeEach(() => {
        // Use a more direct mock for retry testing
        mockRetryWithBackoff.mockImplementation(async (apiCall, options) => {
          try {
            return await apiCall();
          } catch (error) {
            if (options?.shouldRetry && options.shouldRetry(error)) {
              // Try again
              return await apiCall();
            }
            throw error;
          }
        });
      });

      it('should not retry on 400 Bad Request errors', async () => {
        const error400 = new ApiError({ message: 'Bad Request', status: 400 });

        vi.mocked(mockContentGenerator.generateContentStream).mockRejectedValue(
          error400,
        );

        const stream = await chat.sendMessageStream(
          'test-model',
          { message: 'test' },
          'prompt-id-400',
        );

        await expect(
          (async () => {
            for await (const _ of stream) {
              /* consume stream */
            }
          })(),
        ).rejects.toThrow(error400);

        // Should only be called once (no retry)
        expect(
          mockContentGenerator.generateContentStream,
        ).toHaveBeenCalledTimes(1);
      });

      it('should retry on 429 Rate Limit errors', async () => {
        const error429 = new ApiError({ message: 'Rate Limited', status: 429 });

        vi.mocked(mockContentGenerator.generateContentStream)
          .mockRejectedValueOnce(error429)
          .mockResolvedValueOnce(
            (async function* () {
              yield {
                candidates: [
                  {
                    content: { parts: [{ text: 'Success after retry' }] },
                    finishReason: 'STOP',
                  },
                ],
              } as unknown as GenerateContentResponse;
            })(),
          );

        const stream = await chat.sendMessageStream(
          'test-model',
          { message: 'test' },
          'prompt-id-429-retry',
        );

        const events: StreamEvent[] = [];
        for await (const event of stream) {
          events.push(event);
        }

        // Should be called twice (initial + retry)
        expect(
          mockContentGenerator.generateContentStream,
        ).toHaveBeenCalledTimes(2);

        // Should have successful content
        expect(
          events.some(
            (e) =>
              e.type === StreamEventType.CHUNK &&
              e.value.candidates?.[0]?.content?.parts?.[0]?.text ===
                'Success after retry',
          ),
        ).toBe(true);
      });

      it('should not retry on schema depth errors', async () => {
        const schemaError = new ApiError({
          message: 'Request failed: maximum schema depth exceeded',
          status: 500,
        });

        vi.mocked(mockContentGenerator.generateContentStream).mockRejectedValue(
          schemaError,
        );

        const stream = await chat.sendMessageStream(
          'test-model',
          { message: 'test' },
          'prompt-id-schema',
        );

        await expect(
          (async () => {
            for await (const _ of stream) {
              /* consume stream */
            }
          })(),
        ).rejects.toThrow(schemaError);

        // Should only be called once (no retry)
        expect(
          mockContentGenerator.generateContentStream,
        ).toHaveBeenCalledTimes(1);
      });

      it('should retry on 5xx server errors', async () => {
        const error500 = new ApiError({
          message: 'Internal Server Error 500',
          status: 500,
        });

        vi.mocked(mockContentGenerator.generateContentStream)
          .mockRejectedValueOnce(error500)
          .mockResolvedValueOnce(
            (async function* () {
              yield {
                candidates: [
                  {
                    content: { parts: [{ text: 'Recovered from 500' }] },
                    finishReason: 'STOP',
                  },
                ],
              } as unknown as GenerateContentResponse;
            })(),
          );

        const stream = await chat.sendMessageStream(
          'test-model',
          { message: 'test' },
          'prompt-id-500-retry',
        );

        const events: StreamEvent[] = [];
        for await (const event of stream) {
          events.push(event);
        }

        // Should be called twice (initial + retry)
        expect(
          mockContentGenerator.generateContentStream,
        ).toHaveBeenCalledTimes(2);
      });

      afterEach(() => {
        // Reset to default behavior
        mockRetryWithBackoff.mockImplementation(async (apiCall) => apiCall());
      });
    });
  });
  it('should correctly retry and append to an existing history mid-conversation', async () => {
    // 1. Setup
    const initialHistory: Content[] = [
      { role: 'user', parts: [{ text: 'First question' }] },
      { role: 'model', parts: [{ text: 'First answer' }] },
    ];
    chat.setHistory(initialHistory);

    // 2. Mock the API to fail once with an empty stream, then succeed.
    vi.mocked(mockContentGenerator.generateContentStream)
      .mockImplementationOnce(async () =>
        (async function* () {
          yield {
            candidates: [{ content: { parts: [{ text: '' }] } }],
          } as unknown as GenerateContentResponse;
        })(),
      )
      .mockImplementationOnce(async () =>
        // Second attempt succeeds
        (async function* () {
          yield {
            candidates: [
              {
                content: { parts: [{ text: 'Second answer' }] },
                finishReason: 'STOP',
              },
            ],
          } as unknown as GenerateContentResponse;
        })(),
      );

    // 3. Send a new message
    const stream = await chat.sendMessageStream(
      'test-model',
      { message: 'Second question' },
      'prompt-id-retry-existing',
    );
    for await (const _ of stream) {
      // consume stream
    }

    // 4. Assert the final history and metrics
    const history = chat.getHistory();
    expect(history.length).toBe(4);

    // Assert that the correct metrics were reported for one empty-stream retry
    expect(mockLogContentRetry).toHaveBeenCalledTimes(1);

    // Explicitly verify the structure of each part to satisfy TypeScript
    const turn1 = history[0];
    if (!turn1?.parts?.[0] || !('text' in turn1.parts[0])) {
      throw new Error('Test setup error: First turn is not a valid text part.');
    }
    expect(turn1.parts[0].text).toBe('First question');

    const turn2 = history[1];
    if (!turn2?.parts?.[0] || !('text' in turn2.parts[0])) {
      throw new Error(
        'Test setup error: Second turn is not a valid text part.',
      );
    }
    expect(turn2.parts[0].text).toBe('First answer');

    const turn3 = history[2];
    if (!turn3?.parts?.[0] || !('text' in turn3.parts[0])) {
      throw new Error('Test setup error: Third turn is not a valid text part.');
    }
    expect(turn3.parts[0].text).toBe('Second question');

    const turn4 = history[3];
    if (!turn4?.parts?.[0] || !('text' in turn4.parts[0])) {
      throw new Error(
        'Test setup error: Fourth turn is not a valid text part.',
      );
    }
    expect(turn4.parts[0].text).toBe('Second answer');
  });

  it('should retry if the model returns a completely empty stream (no chunks)', async () => {
    // 1. Mock the API to return an empty stream first, then a valid one.
    vi.mocked(mockContentGenerator.generateContentStream)
      .mockImplementationOnce(
        // First call resolves to an async generator that yields nothing.
        async () => (async function* () {})(),
      )
      .mockImplementationOnce(
        // Second call returns a valid stream.
        async () =>
          (async function* () {
            yield {
              candidates: [
                {
                  content: {
                    parts: [{ text: 'Successful response after empty' }],
                  },
                  finishReason: 'STOP',
                },
              ],
            } as unknown as GenerateContentResponse;
          })(),
      );

    // 2. Call the method and consume the stream.
    const stream = await chat.sendMessageStream(
      'test-model',
      { message: 'test empty stream' },
      'prompt-id-empty-stream',
    );
    const chunks: StreamEvent[] = [];
    for await (const chunk of stream) {
      chunks.push(chunk);
    }

    // 3. Assert the results.
    expect(mockContentGenerator.generateContentStream).toHaveBeenCalledTimes(2);
    expect(
      chunks.some(
        (c) =>
          c.type === StreamEventType.CHUNK &&
          c.value.candidates?.[0]?.content?.parts?.[0]?.text ===
            'Successful response after empty',
      ),
    ).toBe(true);

    const history = chat.getHistory();
    expect(history.length).toBe(2);

    // Explicitly verify the structure of each part to satisfy TypeScript
    const turn1 = history[0];
    if (!turn1?.parts?.[0] || !('text' in turn1.parts[0])) {
      throw new Error('Test setup error: First turn is not a valid text part.');
    }
    expect(turn1.parts[0].text).toBe('test empty stream');

    const turn2 = history[1];
    if (!turn2?.parts?.[0] || !('text' in turn2.parts[0])) {
      throw new Error(
        'Test setup error: Second turn is not a valid text part.',
      );
    }
    expect(turn2.parts[0].text).toBe('Successful response after empty');
  });
  it('should queue a subsequent sendMessageStream call until the first stream is fully consumed', async () => {
    // 1. Create a promise to manually control the stream's lifecycle
    let continueFirstStream: () => void;
    const firstStreamContinuePromise = new Promise<void>((resolve) => {
      continueFirstStream = resolve;
    });

    // 2. Mock the API to return controllable async generators
    const firstStreamGenerator = (async function* () {
      yield {
        candidates: [
          { content: { parts: [{ text: 'first response part 1' }] } },
        ],
      } as unknown as GenerateContentResponse;
      await firstStreamContinuePromise; // Pause the stream
      yield {
        candidates: [
          {
            content: { parts: [{ text: ' part 2' }] },
            finishReason: 'STOP',
          },
        ],
      } as unknown as GenerateContentResponse;
    })();

    const secondStreamGenerator = (async function* () {
      yield {
        candidates: [
          {
            content: { parts: [{ text: 'second response' }] },
            finishReason: 'STOP',
          },
        ],
      } as unknown as GenerateContentResponse;
    })();

    vi.mocked(mockContentGenerator.generateContentStream)
      .mockResolvedValueOnce(firstStreamGenerator)
      .mockResolvedValueOnce(secondStreamGenerator);

    // 3. Start the first stream and consume only the first chunk to pause it
    const firstStream = await chat.sendMessageStream(
      'test-model',
      { message: 'first' },
      'prompt-1',
    );
    const firstStreamIterator = firstStream[Symbol.asyncIterator]();
    await firstStreamIterator.next();

    // 4. While the first stream is paused, start the second call. It will block.
    const secondStreamPromise = chat.sendMessageStream(
      'test-model',
      { message: 'second' },
      'prompt-2',
    );

    // 5. Assert that only one API call has been made so far.
    expect(mockContentGenerator.generateContentStream).toHaveBeenCalledTimes(1);

    // 6. Unblock and fully consume the first stream to completion.
    continueFirstStream!();
    await firstStreamIterator.next(); // Consume the rest of the stream
    await firstStreamIterator.next(); // Finish the iterator

    // 7. Now that the first stream is done, await the second promise to get its generator.
    const secondStream = await secondStreamPromise;

    // 8. Start consuming the second stream, which triggers its internal API call.
    const secondStreamIterator = secondStream[Symbol.asyncIterator]();
    await secondStreamIterator.next();

    // 9. The second API call should now have been made.
    expect(mockContentGenerator.generateContentStream).toHaveBeenCalledTimes(2);

    // 10. FIX: Fully consume the second stream to ensure recordHistory is called.
    await secondStreamIterator.next(); // This finishes the iterator.

    // 11. Final check on history.
    const history = chat.getHistory();
    expect(history.length).toBe(4);

    const turn4 = history[3];
    if (!turn4?.parts?.[0] || !('text' in turn4.parts[0])) {
      throw new Error(
        'Test setup error: Fourth turn is not a valid text part.',
      );
    }
    expect(turn4.parts[0].text).toBe('second response');
  });

  describe('stopBeforeSecondMutator', () => {
    beforeEach(() => {
      // Common setup for these tests: mock the tool registry.
      const mockToolRegistry = {
        getTool: vi.fn((toolName: string) => {
          if (toolName === 'edit') {
            return { kind: Kind.Edit };
          }
          return { kind: Kind.Other };
        }),
      } as unknown as ToolRegistry;
      vi.mocked(mockConfig.getToolRegistry).mockReturnValue(mockToolRegistry);
    });

    it('should stop streaming before a second mutator tool call', async () => {
      const responses = [
        {
          candidates: [
            { content: { role: 'model', parts: [{ text: 'First part. ' }] } },
          ],
        },
        {
          candidates: [
            {
              content: {
                role: 'model',
                parts: [{ functionCall: { name: 'edit', args: {} } }],
              },
            },
          ],
        },
        {
          candidates: [
            {
              content: {
                role: 'model',
                parts: [{ functionCall: { name: 'fetch', args: {} } }],
              },
            },
          ],
        },
        // This chunk contains the second mutator and should be clipped.
        {
          candidates: [
            {
              content: {
                role: 'model',
                parts: [
                  { functionCall: { name: 'edit', args: {} } },
                  { text: 'some trailing text' },
                ],
              },
            },
          ],
        },
        // This chunk should never be reached.
        {
          candidates: [
            {
              content: {
                role: 'model',
                parts: [{ text: 'This should not appear.' }],
              },
            },
          ],
        },
      ] as unknown as GenerateContentResponse[];

      vi.mocked(mockContentGenerator.generateContentStream).mockResolvedValue(
        (async function* () {
          for (const response of responses) {
            yield response;
          }
        })(),
      );

      const stream = await chat.sendMessageStream(
        'test-model',
        { message: 'test message' },
        'prompt-id-mutator-test',
      );
      for await (const _ of stream) {
        // Consume the stream to trigger history recording.
      }

      const history = chat.getHistory();
      expect(history.length).toBe(2);

      const modelTurn = history[1]!;
      expect(modelTurn.role).toBe('model');
      expect(modelTurn?.parts?.length).toBe(3);
      expect(modelTurn?.parts![0]!.text).toBe('First part. ');
      expect(modelTurn.parts![1]!.functionCall?.name).toBe('edit');
      expect(modelTurn.parts![2]!.functionCall?.name).toBe('fetch');
    });

    it('should not stop streaming if only one mutator is present', async () => {
      const responses = [
        {
          candidates: [
            { content: { role: 'model', parts: [{ text: 'Part 1. ' }] } },
          ],
        },
        {
          candidates: [
            {
              content: {
                role: 'model',
                parts: [{ functionCall: { name: 'edit', args: {} } }],
              },
            },
          ],
        },
        {
          candidates: [
            {
              content: {
                role: 'model',
                parts: [{ text: 'Part 2.' }],
              },
              finishReason: 'STOP',
            },
          ],
        },
      ] as unknown as GenerateContentResponse[];

      vi.mocked(mockContentGenerator.generateContentStream).mockResolvedValue(
        (async function* () {
          for (const response of responses) {
            yield response;
          }
        })(),
      );

      const stream = await chat.sendMessageStream(
        'test-model',
        { message: 'test message' },
        'prompt-id-one-mutator',
      );
      for await (const _ of stream) {
        /* consume */
      }

      const history = chat.getHistory();
      const modelTurn = history[1]!;
      expect(modelTurn?.parts?.length).toBe(3);
      expect(modelTurn.parts![1]!.functionCall?.name).toBe('edit');
      expect(modelTurn.parts![2]!.text).toBe('Part 2.');
    });

    it('should clip the chunk containing the second mutator, preserving prior parts', async () => {
      const responses = [
        {
          candidates: [
            {
              content: {
                role: 'model',
                parts: [{ functionCall: { name: 'edit', args: {} } }],
              },
            },
          ],
        },
        // This chunk has a valid part before the second mutator.
        // The valid part should be kept, the rest of the chunk discarded.
        {
          candidates: [
            {
              content: {
                role: 'model',
                parts: [
                  { text: 'Keep this text. ' },
                  { functionCall: { name: 'edit', args: {} } },
                  { text: 'Discard this text.' },
                ],
              },
              finishReason: 'STOP',
            },
          ],
        },
      ] as unknown as GenerateContentResponse[];

      const stream = (async function* () {
        for (const response of responses) {
          yield response;
        }
      })();

      vi.mocked(mockContentGenerator.generateContentStream).mockResolvedValue(
        stream,
      );

      const resultStream = await chat.sendMessageStream(
        'test-model',
        { message: 'test' },
        'prompt-id-clip-chunk',
      );
      for await (const _ of resultStream) {
        /* consume */
      }

      const history = chat.getHistory();
      const modelTurn = history[1]!;
      expect(modelTurn?.parts?.length).toBe(2);
      expect(modelTurn.parts![0]!.functionCall?.name).toBe('edit');
      expect(modelTurn.parts![1]!.text).toBe('Keep this text. ');
    });

    it('should handle two mutators in the same chunk (parallel call scenario)', async () => {
      const responses = [
        {
          candidates: [
            {
              content: {
                role: 'model',
                parts: [
                  { text: 'Some text. ' },
                  { functionCall: { name: 'edit', args: {} } },
                  { functionCall: { name: 'edit', args: {} } },
                ],
              },
              finishReason: 'STOP',
            },
          ],
        },
      ] as unknown as GenerateContentResponse[];

      const stream = (async function* () {
        for (const response of responses) {
          yield response;
        }
      })();

      vi.mocked(mockContentGenerator.generateContentStream).mockResolvedValue(
        stream,
      );

      const resultStream = await chat.sendMessageStream(
        'test-model',
        { message: 'test' },
        'prompt-id-parallel-mutators',
      );
      for await (const _ of resultStream) {
        /* consume */
      }

      const history = chat.getHistory();
      const modelTurn = history[1]!;
      expect(modelTurn?.parts?.length).toBe(2);
      expect(modelTurn.parts![0]!.text).toBe('Some text. ');
      expect(modelTurn.parts![1]!.functionCall?.name).toBe('edit');
    });
  });

  describe('Model Resolution', () => {
    const mockResponse = {
      candidates: [
        {
          content: { parts: [{ text: 'response' }], role: 'model' },
          finishReason: 'STOP',
        },
      ],
    } as unknown as GenerateContentResponse;

    it('should use the FLASH model when in fallback mode (sendMessageStream)', async () => {
      vi.mocked(mockConfig.getModel).mockReturnValue('gemini-pro');
      vi.mocked(mockConfig.isInFallbackMode).mockReturnValue(true);
      vi.mocked(mockContentGenerator.generateContentStream).mockImplementation(
        async () =>
          (async function* () {
            yield mockResponse;
          })(),
      );

      const stream = await chat.sendMessageStream(
        'test-model',
        { message: 'test' },
        'prompt-id-res3',
      );
      for await (const _ of stream) {
        // consume stream
      }

      expect(mockContentGenerator.generateContentStream).toHaveBeenCalledWith(
        expect.objectContaining({
          model: DEFAULT_GEMINI_FLASH_MODEL,
        }),
        'prompt-id-res3',
      );
    });
  });

  describe('Fallback Integration (Retries)', () => {
    const error429 = new ApiError({
      message: 'API Error 429: Quota exceeded',
      status: 429,
    });

    // Define the simulated behavior for retryWithBackoff for these tests.
    // This simulation tries the apiCall, if it fails, it calls the callback,
    // and then tries the apiCall again if the callback returns true.
    const simulateRetryBehavior = async <T>(
      apiCall: () => Promise<T>,
      options: Partial<RetryOptions>,
    ) => {
      try {
        return await apiCall();
      } catch (error) {
        if (options.onPersistent429) {
          // We simulate the "persistent" trigger here for simplicity.
          const shouldRetry = await options.onPersistent429(
            options.authType,
            error,
          );
          if (shouldRetry) {
            return await apiCall();
          }
        }
        throw error; // Stop if callback returns false/null or doesn't exist
      }
    };

    beforeEach(() => {
      mockRetryWithBackoff.mockImplementation(simulateRetryBehavior);
    });

    afterEach(() => {
      mockRetryWithBackoff.mockImplementation(async (apiCall) => apiCall());
    });

    it('should call handleFallback with the specific failed model and retry if handler returns true', async () => {
      const authType = AuthType.LOGIN_WITH_GOOGLE;
      vi.mocked(mockConfig.getContentGeneratorConfig).mockReturnValue({
        authType,
      });

      const isInFallbackModeSpy = vi.spyOn(mockConfig, 'isInFallbackMode');
      isInFallbackModeSpy.mockReturnValue(false);

      vi.mocked(mockContentGenerator.generateContentStream)
        .mockRejectedValueOnce(error429) // Attempt 1 fails
        .mockResolvedValueOnce(
          // Attempt 2 succeeds
          (async function* () {
            yield {
              candidates: [
                {
                  content: { parts: [{ text: 'Success on retry' }] },
                  finishReason: 'STOP',
                },
              ],
            } as unknown as GenerateContentResponse;
          })(),
        );

      mockHandleFallback.mockImplementation(async () => {
        isInFallbackModeSpy.mockReturnValue(true);
        return true; // Signal retry
      });

      const stream = await chat.sendMessageStream(
        'test-model',
        { message: 'trigger 429' },
        'prompt-id-fb1',
      );

      // Consume stream to trigger logic
      for await (const _ of stream) {
        // no-op
      }

      expect(mockContentGenerator.generateContentStream).toHaveBeenCalledTimes(
        2,
      );
      expect(mockHandleFallback).toHaveBeenCalledTimes(1);
      expect(mockHandleFallback).toHaveBeenCalledWith(
        mockConfig,
        'test-model',
        authType,
        error429,
      );

      const history = chat.getHistory();
      const modelTurn = history[1]!;
      expect(modelTurn.parts![0]!.text).toBe('Success on retry');
    });

    it('should stop retrying if handleFallback returns false (e.g., auth intent)', async () => {
      vi.mocked(mockConfig.getModel).mockReturnValue('gemini-pro');
      vi.mocked(mockContentGenerator.generateContentStream).mockRejectedValue(
        error429,
      );
      mockHandleFallback.mockResolvedValue(false);

      const stream = await chat.sendMessageStream(
        'test-model',
        { message: 'test stop' },
        'prompt-id-fb2',
      );

      await expect(
        (async () => {
          for await (const _ of stream) {
            /* consume stream */
          }
        })(),
      ).rejects.toThrow(error429);

      expect(mockContentGenerator.generateContentStream).toHaveBeenCalledTimes(
        1,
      );
      expect(mockHandleFallback).toHaveBeenCalledTimes(1);
    });
  });

  it('should discard valid partial content from a failed attempt upon retry', async () => {
    // Mock the stream to fail on the first attempt with invalid content from the start.
    vi.mocked(mockContentGenerator.generateContentStream)
      .mockImplementationOnce(async () =>
        // First attempt: yields invalid content from the start
        (async function* () {
          yield {
            candidates: [
              {
                content: {
                  parts: [{ text: '' }], // Invalid chunk triggers retry
                },
              },
            ],
          } as unknown as GenerateContentResponse;
        })(),
      )
      .mockImplementationOnce(async () =>
        // Second attempt (the retry): succeeds
        (async function* () {
          yield {
            candidates: [
              {
                content: {
                  parts: [{ text: 'Successful final response' }],
                },
                finishReason: 'STOP',
              },
            ],
          } as unknown as GenerateContentResponse;
        })(),
      );

    // Send a message and consume the stream
    const stream = await chat.sendMessageStream(
      'test-model',
      { message: 'test' },
      'prompt-id-discard-test',
    );
    const events: StreamEvent[] = [];
    for await (const event of stream) {
      events.push(event);
    }

    // Check that a retry happened
    expect(mockContentGenerator.generateContentStream).toHaveBeenCalledTimes(2);
    expect(events.some((e) => e.type === StreamEventType.RETRY)).toBe(true);

    // Check the final recorded history
    const history = chat.getHistory();
    expect(history.length).toBe(2); // user turn + final model turn

    const modelTurn = history[1]!;
    // The model turn should only contain the text from the successful attempt
    expect(modelTurn!.parts![0]!.text).toBe('Successful final response');
    // It should NOT contain any text from the failed attempt
    expect(modelTurn!.parts![0]!.text).not.toContain(
      'This valid part should be discarded',
    );
  });

  describe('stripThoughtsFromHistory', () => {
    it('should strip thought signatures', () => {
      chat.setHistory([
        {
          role: 'user',
          parts: [{ text: 'hello' }],
        },
        {
          role: 'model',
          parts: [
            { text: 'thinking...', thoughtSignature: 'thought-123' },
            {
              functionCall: { name: 'test', args: {} },
              thoughtSignature: 'thought-456',
            },
          ],
        },
      ]);

      chat.stripThoughtsFromHistory();

      expect(chat.getHistory()).toEqual([
        {
          role: 'user',
          parts: [{ text: 'hello' }],
        },
        {
          role: 'model',
          parts: [
            { text: 'thinking...' },
            { functionCall: { name: 'test', args: {} } },
          ],
        },
      ]);
    });
  });
});<|MERGE_RESOLUTION|>--- conflicted
+++ resolved
@@ -238,11 +238,7 @@
             /* consume stream */
           }
         })(),
-<<<<<<< HEAD
-      ).resolves.toBeUndefined();
-=======
       ).rejects.toThrow(InvalidStreamError);
->>>>>>> 62ba3306
     });
 
     it('should succeed if the stream ends with an invalid part but has a finishReason and contained a valid part', async () => {
