/**
 * @license
 * Copyright 2025 Google LLC
 * SPDX-License-Identifier: Apache-2.0
 */

import type {
  CountTokensResponse,
  GenerateContentResponse,
  GenerateContentParameters,
  CountTokensParameters,
  EmbedContentResponse,
  EmbedContentParameters,
} from '@google/genai';
import { GoogleGenAI } from '@google/genai';
import { createCodeAssistContentGenerator } from '../code_assist/codeAssist.js';
import type { Config } from '../config/config.js';

import type { UserTierId } from '../code_assist/types.js';
import { LoggingContentGenerator } from './loggingContentGenerator.js';
import { InstallationManager } from '../utils/installationManager.js';
import { OpenAIContentGenerator } from '../openai/openaiContentGenerator.js';

/**
 * Interface abstracting the core functionalities for generating content and counting tokens.
 */
export interface ContentGenerator {
  generateContent(
    request: GenerateContentParameters,
    userPromptId: string,
  ): Promise<GenerateContentResponse>;

  generateContentStream(
    request: GenerateContentParameters,
    userPromptId: string,
  ): Promise<AsyncGenerator<GenerateContentResponse>>;

  countTokens(request: CountTokensParameters): Promise<CountTokensResponse>;

  embedContent(request: EmbedContentParameters): Promise<EmbedContentResponse>;

  userTier?: UserTierId;
}

export enum AuthType {
  LOGIN_WITH_GOOGLE = 'oauth-personal',
  USE_GEMINI = 'gemini-api-key',
  USE_VERTEX_AI = 'vertex-ai',
  CLOUD_SHELL = 'cloud-shell',
  USE_OPENAI_COMPATIBLE = 'openai-compatible',
}

export type ContentGeneratorConfig = {
  apiKey?: string;
  vertexai?: boolean;
<<<<<<< HEAD
  authType?: AuthType | undefined;
  proxy?: string | undefined;
  openaiApiBase?: string;
  openaiModel?: string;
=======
  authType?: AuthType;
  proxy?: string;
>>>>>>> d2f87d15
};

export function createContentGeneratorConfig(
  config: Config,
  authType: AuthType | undefined,
): ContentGeneratorConfig {
  const geminiApiKey = process.env['GEMINI_API_KEY'] || undefined;
  const googleApiKey = process.env['GOOGLE_API_KEY'] || undefined;
  const googleCloudProject = process.env['GOOGLE_CLOUD_PROJECT'] || undefined;
  const googleCloudLocation = process.env['GOOGLE_CLOUD_LOCATION'] || undefined;
  const openaiApiKey = process.env['OPENAI_API_KEY'] || undefined;
  const openaiApiBase = process.env['OPENAI_API_BASE'] || undefined;
  const openaiModel = process.env['OPENAI_MODEL'] || undefined;

<<<<<<< HEAD
  // Use runtime model from config if available; otherwise, fall back to parameter or default
  const effectiveModel = config.getModel() || openaiModel || DEFAULT_GEMINI_MODEL;

=======
>>>>>>> d2f87d15
  const contentGeneratorConfig: ContentGeneratorConfig = {
    authType,
    proxy: config?.getProxy(),
  };

  // If we are using Google auth or we are in Cloud Shell, there is nothing else to validate for now
  if (
    authType === AuthType.LOGIN_WITH_GOOGLE ||
    authType === AuthType.CLOUD_SHELL
  ) {
    return contentGeneratorConfig;
  }

  if (authType === AuthType.USE_GEMINI && geminiApiKey) {
    contentGeneratorConfig.apiKey = geminiApiKey;
    contentGeneratorConfig.vertexai = false;

    return contentGeneratorConfig;
  }

  if (
    authType === AuthType.USE_VERTEX_AI &&
    (googleApiKey || (googleCloudProject && googleCloudLocation))
  ) {
    contentGeneratorConfig.apiKey = googleApiKey;
    contentGeneratorConfig.vertexai = true;

    return contentGeneratorConfig;
  }

  if (authType === AuthType.USE_OPENAI_COMPATIBLE && openaiApiKey) {
    contentGeneratorConfig.apiKey = openaiApiKey;
    contentGeneratorConfig.openaiApiBase = openaiApiBase || 'https://api.openai.com/v1';
    contentGeneratorConfig.openaiModel = openaiModel || effectiveModel;
    contentGeneratorConfig.vertexai = false;

    return contentGeneratorConfig;
  }

  return contentGeneratorConfig;
}

export async function createContentGenerator(
  config: ContentGeneratorConfig,
  gcConfig: Config,
  sessionId?: string,
): Promise<ContentGenerator> {
  const version = process.env['CLI_VERSION'] || process.version;
  const userAgent = `GeminiCLI/${version} (${process.platform}; ${process.arch})`;
  const baseHeaders: Record<string, string> = {
    'User-Agent': userAgent,
  };

  if (
    config.authType === AuthType.LOGIN_WITH_GOOGLE ||
    config.authType === AuthType.CLOUD_SHELL
  ) {
    const httpOptions = { headers: baseHeaders };
    return new LoggingContentGenerator(
      await createCodeAssistContentGenerator(
        httpOptions,
        config.authType,
        gcConfig,
        sessionId,
      ),
      gcConfig,
    );
  }

  if (
    config.authType === AuthType.USE_GEMINI ||
    config.authType === AuthType.USE_VERTEX_AI
  ) {
    let headers: Record<string, string> = { ...baseHeaders };
    if (gcConfig?.getUsageStatisticsEnabled()) {
      const installationManager = new InstallationManager();
      const installationId = installationManager.getInstallationId();
      headers = {
        ...headers,
        'x-gemini-api-privileged-user-id': `${installationId}`,
      };
    }
    const httpOptions = { headers };

    const googleGenAI = new GoogleGenAI({
      apiKey: config.apiKey === '' ? undefined : config.apiKey,
      vertexai: config.vertexai,
      httpOptions,
    });
    return new LoggingContentGenerator(googleGenAI.models, gcConfig);
  }

  if (config.authType === AuthType.USE_OPENAI_COMPATIBLE) {
    if (!config.apiKey) {
      throw new Error('OpenAI API key is required for OpenAI-compatible APIs');
    }
    if (!config.openaiApiBase) {
      throw new Error('OpenAI API base URL is required for OpenAI-compatible APIs');
    }
    if (!config.openaiModel) {
      throw new Error('OpenAI model is required for OpenAI-compatible APIs');
    }

    const openaiGenerator = new OpenAIContentGenerator(
      config.apiKey,
      config.openaiApiBase,
      config.openaiModel,
    );
    return new LoggingContentGenerator(openaiGenerator, gcConfig);
  }

  throw new Error(
    `Error creating contentGenerator: Unsupported authType: ${config.authType}`,
  );
}<|MERGE_RESOLUTION|>--- conflicted
+++ resolved
@@ -20,6 +20,7 @@
 import { LoggingContentGenerator } from './loggingContentGenerator.js';
 import { InstallationManager } from '../utils/installationManager.js';
 import { OpenAIContentGenerator } from '../openai/openaiContentGenerator.js';
+import { DEFAULT_GEMINI_MODEL } from '../config/models.js';
 
 /**
  * Interface abstracting the core functionalities for generating content and counting tokens.
@@ -53,15 +54,10 @@
 export type ContentGeneratorConfig = {
   apiKey?: string;
   vertexai?: boolean;
-<<<<<<< HEAD
-  authType?: AuthType | undefined;
-  proxy?: string | undefined;
+  authType?: AuthType;
+  proxy?: string;
   openaiApiBase?: string;
   openaiModel?: string;
-=======
-  authType?: AuthType;
-  proxy?: string;
->>>>>>> d2f87d15
 };
 
 export function createContentGeneratorConfig(
@@ -76,12 +72,9 @@
   const openaiApiBase = process.env['OPENAI_API_BASE'] || undefined;
   const openaiModel = process.env['OPENAI_MODEL'] || undefined;
 
-<<<<<<< HEAD
-  // Use runtime model from config if available; otherwise, fall back to parameter or default
+  // 使用运行时配置中的模型，如果不可用则回退到参数或默认值
   const effectiveModel = config.getModel() || openaiModel || DEFAULT_GEMINI_MODEL;
 
-=======
->>>>>>> d2f87d15
   const contentGeneratorConfig: ContentGeneratorConfig = {
     authType,
     proxy: config?.getProxy(),
