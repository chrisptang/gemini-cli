/**
 * @license
 * Copyright 2025 Google LLC
 * SPDX-License-Identifier: Apache-2.0
 */

import { describe, it, expect, vi, beforeEach, afterEach } from 'vitest';
import * as os from 'node:os';
import * as path from 'node:path';
import {
  ShellTool,
  EditTool,
  WriteFileTool,
  DEFAULT_GEMINI_MODEL,
  DEFAULT_GEMINI_MODEL_AUTO,
  OutputFormat,
} from '@google/gemini-cli-core';
import { loadCliConfig, parseArguments, type CliArgs } from './config.js';
import type { Settings } from './settings.js';
import type { Extension } from './extension.js';
import * as ServerConfig from '@google/gemini-cli-core';
import { isWorkspaceTrusted } from './trustedFolders.js';

vi.mock('./trustedFolders.js', () => ({
  isWorkspaceTrusted: vi
    .fn()
    .mockReturnValue({ isTrusted: true, source: 'file' }), // Default to trusted
}));

vi.mock('fs', async (importOriginal) => {
  const actualFs = await importOriginal<typeof import('fs')>();
  const pathMod = await import('node:path');
  const mockHome = '/mock/home/user';
  const MOCK_CWD1 = process.cwd();
  const MOCK_CWD2 = pathMod.resolve(pathMod.sep, 'home', 'user', 'project');

  const mockPaths = new Set([
    MOCK_CWD1,
    MOCK_CWD2,
    pathMod.resolve(pathMod.sep, 'cli', 'path1'),
    pathMod.resolve(pathMod.sep, 'settings', 'path1'),
    pathMod.join(mockHome, 'settings', 'path2'),
    pathMod.join(MOCK_CWD2, 'cli', 'path2'),
    pathMod.join(MOCK_CWD2, 'settings', 'path3'),
  ]);

  return {
    ...actualFs,
    mkdirSync: vi.fn(),
    writeFileSync: vi.fn(),
    existsSync: vi.fn((p) => mockPaths.has(p.toString())),
    statSync: vi.fn((p) => {
      if (mockPaths.has(p.toString())) {
        return { isDirectory: () => true } as unknown as import('fs').Stats;
      }
      return (actualFs as typeof import('fs')).statSync(p as unknown as string);
    }),
    realpathSync: vi.fn((p) => p),
  };
});

vi.mock('os', async (importOriginal) => {
  const actualOs = await importOriginal<typeof os>();
  return {
    ...actualOs,
    homedir: vi.fn(() => '/mock/home/user'),
  };
});

vi.mock('open', () => ({
  default: vi.fn(),
}));

vi.mock('read-package-up', () => ({
  readPackageUp: vi.fn(() =>
    Promise.resolve({ packageJson: { version: 'test-version' } }),
  ),
}));

vi.mock('@google/gemini-cli-core', async () => {
  const actualServer = await vi.importActual<typeof ServerConfig>(
    '@google/gemini-cli-core',
  );
  return {
    ...actualServer,
    IdeClient: {
      getInstance: vi.fn().mockResolvedValue({
        getConnectionStatus: vi.fn(),
        initialize: vi.fn(),
        shutdown: vi.fn(),
      }),
    },
    loadEnvironment: vi.fn(),
    loadServerHierarchicalMemory: vi.fn(
      (cwd, dirs, debug, fileService, extensionPaths, _maxDirs) =>
        Promise.resolve({
          memoryContent: extensionPaths?.join(',') || '',
          fileCount: extensionPaths?.length || 0,
        }),
    ),
    DEFAULT_MEMORY_FILE_FILTERING_OPTIONS: {
      respectGitIgnore: false,
      respectGeminiIgnore: true,
    },
    DEFAULT_FILE_FILTERING_OPTIONS: {
      respectGitIgnore: true,
      respectGeminiIgnore: true,
    },
  };
});

describe('parseArguments', () => {
  const originalArgv = process.argv;

  afterEach(() => {
    process.argv = originalArgv;
  });

  it('should throw an error when both --prompt and --prompt-interactive are used together', async () => {
    process.argv = [
      'node',
      'script.js',
      '--prompt',
      'test prompt',
      '--prompt-interactive',
      'interactive prompt',
    ];

    const mockExit = vi.spyOn(process, 'exit').mockImplementation(() => {
      throw new Error('process.exit called');
    });

    const mockConsoleError = vi
      .spyOn(console, 'error')
      .mockImplementation(() => {});

    await expect(parseArguments({} as Settings)).rejects.toThrow(
      'process.exit called',
    );

    expect(mockConsoleError).toHaveBeenCalledWith(
      expect.stringContaining(
        'Cannot use both --prompt (-p) and --prompt-interactive (-i) together',
      ),
    );

    mockExit.mockRestore();
    mockConsoleError.mockRestore();
  });

  it('should throw an error when using short flags -p and -i together', async () => {
    process.argv = [
      'node',
      'script.js',
      '-p',
      'test prompt',
      '-i',
      'interactive prompt',
    ];

    const mockExit = vi.spyOn(process, 'exit').mockImplementation(() => {
      throw new Error('process.exit called');
    });

    const mockConsoleError = vi
      .spyOn(console, 'error')
      .mockImplementation(() => {});

    await expect(parseArguments({} as Settings)).rejects.toThrow(
      'process.exit called',
    );

    expect(mockConsoleError).toHaveBeenCalledWith(
      expect.stringContaining(
        'Cannot use both --prompt (-p) and --prompt-interactive (-i) together',
      ),
    );

    mockExit.mockRestore();
    mockConsoleError.mockRestore();
  });

  it('should allow --prompt without --prompt-interactive', async () => {
    process.argv = ['node', 'script.js', '--prompt', 'test prompt'];
    const argv = await parseArguments({} as Settings);
    expect(argv.prompt).toBe('test prompt');
    expect(argv.promptInteractive).toBeUndefined();
  });

  it('should allow --prompt-interactive without --prompt', async () => {
    process.argv = [
      'node',
      'script.js',
      '--prompt-interactive',
      'interactive prompt',
    ];
    const argv = await parseArguments({} as Settings);
    expect(argv.promptInteractive).toBe('interactive prompt');
    expect(argv.prompt).toBeUndefined();
  });

  it('should allow -i flag as alias for --prompt-interactive', async () => {
    process.argv = ['node', 'script.js', '-i', 'interactive prompt'];
    const argv = await parseArguments({} as Settings);
    expect(argv.promptInteractive).toBe('interactive prompt');
    expect(argv.prompt).toBeUndefined();
  });

  it('should throw an error when both --yolo and --approval-mode are used together', async () => {
    process.argv = [
      'node',
      'script.js',
      '--yolo',
      '--approval-mode',
      'default',
    ];

    const mockExit = vi.spyOn(process, 'exit').mockImplementation(() => {
      throw new Error('process.exit called');
    });

    const mockConsoleError = vi
      .spyOn(console, 'error')
      .mockImplementation(() => {});

    await expect(parseArguments({} as Settings)).rejects.toThrow(
      'process.exit called',
    );

    expect(mockConsoleError).toHaveBeenCalledWith(
      expect.stringContaining(
        'Cannot use both --yolo (-y) and --approval-mode together. Use --approval-mode=yolo instead.',
      ),
    );

    mockExit.mockRestore();
    mockConsoleError.mockRestore();
  });

  it('should throw an error when using short flags -y and --approval-mode together', async () => {
    process.argv = ['node', 'script.js', '-y', '--approval-mode', 'yolo'];

    const mockExit = vi.spyOn(process, 'exit').mockImplementation(() => {
      throw new Error('process.exit called');
    });

    const mockConsoleError = vi
      .spyOn(console, 'error')
      .mockImplementation(() => {});

    await expect(parseArguments({} as Settings)).rejects.toThrow(
      'process.exit called',
    );

    expect(mockConsoleError).toHaveBeenCalledWith(
      expect.stringContaining(
        'Cannot use both --yolo (-y) and --approval-mode together. Use --approval-mode=yolo instead.',
      ),
    );

    mockExit.mockRestore();
    mockConsoleError.mockRestore();
  });

  it('should allow --approval-mode without --yolo', async () => {
    process.argv = ['node', 'script.js', '--approval-mode', 'auto_edit'];
    const argv = await parseArguments({} as Settings);
    expect(argv.approvalMode).toBe('auto_edit');
    expect(argv.yolo).toBe(false);
  });

  it('should allow --yolo without --approval-mode', async () => {
    process.argv = ['node', 'script.js', '--yolo'];
    const argv = await parseArguments({} as Settings);
    expect(argv.yolo).toBe(true);
    expect(argv.approvalMode).toBeUndefined();
  });

  it('should reject invalid --approval-mode values', async () => {
    process.argv = ['node', 'script.js', '--approval-mode', 'invalid'];

    const mockExit = vi.spyOn(process, 'exit').mockImplementation(() => {
      throw new Error('process.exit called');
    });

    const mockConsoleError = vi
      .spyOn(console, 'error')
      .mockImplementation(() => {});

    await expect(parseArguments({} as Settings)).rejects.toThrow(
      'process.exit called',
    );

    expect(mockConsoleError).toHaveBeenCalledWith(
      expect.stringContaining('Invalid values:'),
    );

    mockExit.mockRestore();
    mockConsoleError.mockRestore();
  });

  it('should support comma-separated values for --allowed-tools', async () => {
    process.argv = [
      'node',
      'script.js',
      '--allowed-tools',
      'read_file,ShellTool(git status)',
    ];
    const argv = await parseArguments({} as Settings);
    expect(argv.allowedTools).toEqual(['read_file', 'ShellTool(git status)']);
  });

  it('should support comma-separated values for --allowed-mcp-server-names', async () => {
    process.argv = [
      'node',
      'script.js',
      '--allowed-mcp-server-names',
      'server1,server2',
    ];
    const argv = await parseArguments({} as Settings);
    expect(argv.allowedMcpServerNames).toEqual(['server1', 'server2']);
  });

  it('should support comma-separated values for --extensions', async () => {
    process.argv = ['node', 'script.js', '--extensions', 'ext1,ext2'];
    const argv = await parseArguments({} as Settings);
    expect(argv.extensions).toEqual(['ext1', 'ext2']);
  });
});

describe('loadCliConfig', () => {
  const originalArgv = process.argv;

  beforeEach(() => {
    vi.resetAllMocks();
    vi.mocked(os.homedir).mockReturnValue('/mock/home/user');
    vi.stubEnv('GEMINI_API_KEY', 'test-api-key');
  });

  afterEach(() => {
    process.argv = originalArgv;
    vi.unstubAllEnvs();
    vi.restoreAllMocks();
  });

  it('should set showMemoryUsage to true when --show-memory-usage flag is present', async () => {
    process.argv = ['node', 'script.js', '--show-memory-usage'];
    const argv = await parseArguments({} as Settings);
    const settings: Settings = {};
    const config = await loadCliConfig(settings, [], 'test-session', argv);
    expect(config.getShowMemoryUsage()).toBe(true);
  });

  it('should set showMemoryUsage to false when --memory flag is not present', async () => {
    process.argv = ['node', 'script.js'];
    const argv = await parseArguments({} as Settings);
    const settings: Settings = {};
    const config = await loadCliConfig(settings, [], 'test-session', argv);
    expect(config.getShowMemoryUsage()).toBe(false);
  });

  it('should set showMemoryUsage to false by default from settings if CLI flag is not present', async () => {
    process.argv = ['node', 'script.js'];
    const argv = await parseArguments({} as Settings);
    const settings: Settings = { ui: { showMemoryUsage: false } };
    const config = await loadCliConfig(settings, [], 'test-session', argv);
    expect(config.getShowMemoryUsage()).toBe(false);
  });

  it('should prioritize CLI flag over settings for showMemoryUsage (CLI true, settings false)', async () => {
    process.argv = ['node', 'script.js', '--show-memory-usage'];
    const argv = await parseArguments({} as Settings);
    const settings: Settings = { ui: { showMemoryUsage: false } };
    const config = await loadCliConfig(settings, [], 'test-session', argv);
    expect(config.getShowMemoryUsage()).toBe(true);
  });

  describe('Proxy configuration', () => {
    const originalProxyEnv: { [key: string]: string | undefined } = {};
    const proxyEnvVars = [
      'HTTP_PROXY',
      'HTTPS_PROXY',
      'http_proxy',
      'https_proxy',
    ];

    beforeEach(() => {
      for (const key of proxyEnvVars) {
        originalProxyEnv[key] = process.env[key];
        delete process.env[key];
      }
    });

    afterEach(() => {
      for (const key of proxyEnvVars) {
        if (originalProxyEnv[key]) {
          process.env[key] = originalProxyEnv[key];
        } else {
          delete process.env[key];
        }
      }
    });

    it(`should leave proxy to empty by default`, async () => {
      process.argv = ['node', 'script.js'];
      const argv = await parseArguments({} as Settings);
      const settings: Settings = {};
      const config = await loadCliConfig(settings, [], 'test-session', argv);
      expect(config.getProxy()).toBeFalsy();
    });

    const proxy_url = 'http://localhost:7890';
    const testCases = [
      {
        input: {
          env_name: 'https_proxy',
          proxy_url,
        },
        expected: proxy_url,
      },
      {
        input: {
          env_name: 'http_proxy',
          proxy_url,
        },
        expected: proxy_url,
      },
      {
        input: {
          env_name: 'HTTPS_PROXY',
          proxy_url,
        },
        expected: proxy_url,
      },
      {
        input: {
          env_name: 'HTTP_PROXY',
          proxy_url,
        },
        expected: proxy_url,
      },
    ];
    testCases.forEach(({ input, expected }) => {
      it(`should set proxy to ${expected} according to environment variable [${input.env_name}]`, async () => {
        vi.stubEnv(input.env_name, input.proxy_url);
        process.argv = ['node', 'script.js'];
        const argv = await parseArguments({} as Settings);
        const settings: Settings = {};
        const config = await loadCliConfig(settings, [], 'test-session', argv);
        expect(config.getProxy()).toBe(expected);
      });
    });

    it('should set proxy when --proxy flag is present', async () => {
      process.argv = ['node', 'script.js', '--proxy', 'http://localhost:7890'];
      const argv = await parseArguments({} as Settings);
      const settings: Settings = {};
      const config = await loadCliConfig(settings, [], 'test-session', argv);
      expect(config.getProxy()).toBe('http://localhost:7890');
    });

    it('should prioritize CLI flag over environment variable for proxy (CLI http://localhost:7890, environment variable http://localhost:7891)', async () => {
      vi.stubEnv('http_proxy', 'http://localhost:7891');
      process.argv = ['node', 'script.js', '--proxy', 'http://localhost:7890'];
      const argv = await parseArguments({} as Settings);
      const settings: Settings = {};
      const config = await loadCliConfig(settings, [], 'test-session', argv);
      expect(config.getProxy()).toBe('http://localhost:7890');
    });
  });
});

describe('loadCliConfig telemetry', () => {
  const originalArgv = process.argv;

  beforeEach(() => {
    vi.resetAllMocks();
    vi.mocked(os.homedir).mockReturnValue('/mock/home/user');
    vi.stubEnv('GEMINI_API_KEY', 'test-api-key');
  });

  afterEach(() => {
    process.argv = originalArgv;
    vi.unstubAllEnvs();
    vi.restoreAllMocks();
  });

  it('should set telemetry to false by default when no flag or setting is present', async () => {
    process.argv = ['node', 'script.js'];
    const argv = await parseArguments({} as Settings);
    const settings: Settings = {};
    const config = await loadCliConfig(settings, [], 'test-session', argv);
    expect(config.getTelemetryEnabled()).toBe(false);
  });

  it('should set telemetry to true when --telemetry flag is present', async () => {
    process.argv = ['node', 'script.js', '--telemetry'];
    const argv = await parseArguments({} as Settings);
    const settings: Settings = {};
    const config = await loadCliConfig(settings, [], 'test-session', argv);
    expect(config.getTelemetryEnabled()).toBe(true);
  });

  it('should set telemetry to false when --no-telemetry flag is present', async () => {
    process.argv = ['node', 'script.js', '--no-telemetry'];
    const argv = await parseArguments({} as Settings);
    const settings: Settings = {};
    const config = await loadCliConfig(settings, [], 'test-session', argv);
    expect(config.getTelemetryEnabled()).toBe(false);
  });

  it('should use telemetry value from settings if CLI flag is not present (settings true)', async () => {
    process.argv = ['node', 'script.js'];
    const argv = await parseArguments({} as Settings);
    const settings: Settings = { telemetry: { enabled: true } };
    const config = await loadCliConfig(settings, [], 'test-session', argv);
    expect(config.getTelemetryEnabled()).toBe(true);
  });

  it('should use telemetry value from settings if CLI flag is not present (settings false)', async () => {
    process.argv = ['node', 'script.js'];
    const argv = await parseArguments({} as Settings);
    const settings: Settings = { telemetry: { enabled: false } };
    const config = await loadCliConfig(settings, [], 'test-session', argv);
    expect(config.getTelemetryEnabled()).toBe(false);
  });

  it('should prioritize --telemetry CLI flag (true) over settings (false)', async () => {
    process.argv = ['node', 'script.js', '--telemetry'];
    const argv = await parseArguments({} as Settings);
    const settings: Settings = { telemetry: { enabled: false } };
    const config = await loadCliConfig(settings, [], 'test-session', argv);
    expect(config.getTelemetryEnabled()).toBe(true);
  });

  it('should prioritize --no-telemetry CLI flag (false) over settings (true)', async () => {
    process.argv = ['node', 'script.js', '--no-telemetry'];
    const argv = await parseArguments({} as Settings);
    const settings: Settings = { telemetry: { enabled: true } };
    const config = await loadCliConfig(settings, [], 'test-session', argv);
    expect(config.getTelemetryEnabled()).toBe(false);
  });

  it('should use telemetry OTLP endpoint from settings if CLI flag is not present', async () => {
    process.argv = ['node', 'script.js'];
    const argv = await parseArguments({} as Settings);
    const settings: Settings = {
      telemetry: { otlpEndpoint: 'http://settings.example.com' },
    };
    const config = await loadCliConfig(settings, [], 'test-session', argv);
    expect(config.getTelemetryOtlpEndpoint()).toBe(
      'http://settings.example.com',
    );
  });

  it('should prioritize --telemetry-otlp-endpoint CLI flag over settings', async () => {
    process.argv = [
      'node',
      'script.js',
      '--telemetry-otlp-endpoint',
      'http://cli.example.com',
    ];
    const argv = await parseArguments({} as Settings);
    const settings: Settings = {
      telemetry: { otlpEndpoint: 'http://settings.example.com' },
    };
    const config = await loadCliConfig(settings, [], 'test-session', argv);
    expect(config.getTelemetryOtlpEndpoint()).toBe('http://cli.example.com');
  });

  it('should use default endpoint if no OTLP endpoint is provided via CLI or settings', async () => {
    process.argv = ['node', 'script.js'];
    const argv = await parseArguments({} as Settings);
    const settings: Settings = { telemetry: { enabled: true } };
    const config = await loadCliConfig(settings, [], 'test-session', argv);
    expect(config.getTelemetryOtlpEndpoint()).toBe('http://localhost:4317');
  });

  it('should use telemetry target from settings if CLI flag is not present', async () => {
    process.argv = ['node', 'script.js'];
    const argv = await parseArguments({} as Settings);
    const settings: Settings = {
      telemetry: { target: ServerConfig.DEFAULT_TELEMETRY_TARGET },
    };
    const config = await loadCliConfig(settings, [], 'test-session', argv);
    expect(config.getTelemetryTarget()).toBe(
      ServerConfig.DEFAULT_TELEMETRY_TARGET,
    );
  });

  it('should prioritize --telemetry-target CLI flag over settings', async () => {
    process.argv = ['node', 'script.js', '--telemetry-target', 'gcp'];
    const argv = await parseArguments({} as Settings);
    const settings: Settings = {
      telemetry: { target: ServerConfig.DEFAULT_TELEMETRY_TARGET },
    };
    const config = await loadCliConfig(settings, [], 'test-session', argv);
    expect(config.getTelemetryTarget()).toBe('gcp');
  });

  it('should use default target if no target is provided via CLI or settings', async () => {
    process.argv = ['node', 'script.js'];
    const argv = await parseArguments({} as Settings);
    const settings: Settings = { telemetry: { enabled: true } };
    const config = await loadCliConfig(settings, [], 'test-session', argv);
    expect(config.getTelemetryTarget()).toBe(
      ServerConfig.DEFAULT_TELEMETRY_TARGET,
    );
  });

  it('should use telemetry log prompts from settings if CLI flag is not present', async () => {
    process.argv = ['node', 'script.js'];
    const argv = await parseArguments({} as Settings);
    const settings: Settings = { telemetry: { logPrompts: false } };
    const config = await loadCliConfig(settings, [], 'test-session', argv);
    expect(config.getTelemetryLogPromptsEnabled()).toBe(false);
  });

  it('should prioritize --telemetry-log-prompts CLI flag (true) over settings (false)', async () => {
    process.argv = ['node', 'script.js', '--telemetry-log-prompts'];
    const argv = await parseArguments({} as Settings);
    const settings: Settings = { telemetry: { logPrompts: false } };
    const config = await loadCliConfig(settings, [], 'test-session', argv);
    expect(config.getTelemetryLogPromptsEnabled()).toBe(true);
  });

  it('should prioritize --no-telemetry-log-prompts CLI flag (false) over settings (true)', async () => {
    process.argv = ['node', 'script.js', '--no-telemetry-log-prompts'];
    const argv = await parseArguments({} as Settings);
    const settings: Settings = { telemetry: { logPrompts: true } };
    const config = await loadCliConfig(settings, [], 'test-session', argv);
    expect(config.getTelemetryLogPromptsEnabled()).toBe(false);
  });

  it('should use default log prompts (true) if no value is provided via CLI or settings', async () => {
    process.argv = ['node', 'script.js'];
    const argv = await parseArguments({} as Settings);
    const settings: Settings = { telemetry: { enabled: true } };
    const config = await loadCliConfig(settings, [], 'test-session', argv);
    expect(config.getTelemetryLogPromptsEnabled()).toBe(true);
  });

  it('should use telemetry OTLP protocol from settings if CLI flag is not present', async () => {
    process.argv = ['node', 'script.js'];
    const argv = await parseArguments({} as Settings);
    const settings: Settings = {
      telemetry: { otlpProtocol: 'http' },
    };
    const config = await loadCliConfig(settings, [], 'test-session', argv);
    expect(config.getTelemetryOtlpProtocol()).toBe('http');
  });

  it('should prioritize --telemetry-otlp-protocol CLI flag over settings', async () => {
    process.argv = ['node', 'script.js', '--telemetry-otlp-protocol', 'http'];
    const argv = await parseArguments({} as Settings);
    const settings: Settings = {
      telemetry: { otlpProtocol: 'grpc' },
    };
    const config = await loadCliConfig(settings, [], 'test-session', argv);
    expect(config.getTelemetryOtlpProtocol()).toBe('http');
  });

  it('should use default protocol if no OTLP protocol is provided via CLI or settings', async () => {
    process.argv = ['node', 'script.js'];
    const argv = await parseArguments({} as Settings);
    const settings: Settings = { telemetry: { enabled: true } };
    const config = await loadCliConfig(settings, [], 'test-session', argv);
    expect(config.getTelemetryOtlpProtocol()).toBe('grpc');
  });

  it('should reject invalid --telemetry-otlp-protocol values', async () => {
    process.argv = [
      'node',
      'script.js',
      '--telemetry-otlp-protocol',
      'invalid',
    ];

    const mockExit = vi.spyOn(process, 'exit').mockImplementation(() => {
      throw new Error('process.exit called');
    });

    const mockConsoleError = vi
      .spyOn(console, 'error')
      .mockImplementation(() => {});

    await expect(parseArguments({} as Settings)).rejects.toThrow(
      'process.exit called',
    );

    expect(mockConsoleError).toHaveBeenCalledWith(
      expect.stringContaining('Invalid values:'),
    );

    mockExit.mockRestore();
    mockConsoleError.mockRestore();
  });
});

describe('Hierarchical Memory Loading (config.ts) - Placeholder Suite', () => {
  beforeEach(() => {
    vi.resetAllMocks();
    vi.mocked(os.homedir).mockReturnValue('/mock/home/user');
    // Other common mocks would be reset here.
  });

  afterEach(() => {
    vi.restoreAllMocks();
  });

  it('should pass extension context file paths to loadServerHierarchicalMemory', async () => {
    process.argv = ['node', 'script.js'];
    const settings: Settings = {};
    const extensions: Extension[] = [
      {
        path: '/path/to/ext1',
        config: {
          name: 'ext1',
          version: '1.0.0',
        },
        contextFiles: ['/path/to/ext1/GEMINI.md'],
      },
      {
        path: '/path/to/ext2',
        config: {
          name: 'ext2',
          version: '1.0.0',
        },
        contextFiles: [],
      },
      {
        path: '/path/to/ext3',
        config: {
          name: 'ext3',
          version: '1.0.0',
        },
        contextFiles: [
          '/path/to/ext3/context1.md',
          '/path/to/ext3/context2.md',
        ],
      },
    ];
    const argv = await parseArguments({} as Settings);
    await loadCliConfig(settings, extensions, 'session-id', argv);
    expect(ServerConfig.loadServerHierarchicalMemory).toHaveBeenCalledWith(
      expect.any(String),
      [],
      false,
      expect.any(Object),
      [
        '/path/to/ext1/GEMINI.md',
        '/path/to/ext3/context1.md',
        '/path/to/ext3/context2.md',
      ],
      true,
      'tree',
      {
        respectGitIgnore: false,
        respectGeminiIgnore: true,
      },
      undefined, // maxDirs
    );
  });

  // NOTE TO FUTURE DEVELOPERS:
  // To re-enable tests for loadHierarchicalGeminiMemory, ensure that:
  // 1. os.homedir() is reliably mocked *before* the config.ts module is loaded
  //    and its functions (which use os.homedir()) are called.
  // 2. fs/promises and fs mocks correctly simulate file/directory existence,
  //    readability, and content based on paths derived from the mocked os.homedir().
  // 3. Spies on console functions (for logger output) are correctly set up if needed.
  // Example of a previously failing test structure:
  it.skip('should correctly use mocked homedir for global path', async () => {
    const MOCK_GEMINI_DIR_LOCAL = path.join('/mock/home/user', '.gemini');
    const MOCK_GLOBAL_PATH_LOCAL = path.join(
      MOCK_GEMINI_DIR_LOCAL,
      'GEMINI.md',
    );
    mockFs({
      [MOCK_GLOBAL_PATH_LOCAL]: { type: 'file', content: 'GlobalContentOnly' },
    });
    const memory = await loadHierarchicalGeminiMemory('/some/other/cwd', false);
    expect(memory).toBe('GlobalContentOnly');
    expect(vi.mocked(os.homedir)).toHaveBeenCalled();
    expect(fsPromises.readFile).toHaveBeenCalledWith(
      MOCK_GLOBAL_PATH_LOCAL,
      'utf-8',
    );
  });
});

describe('mergeMcpServers', () => {
  it('should not modify the original settings object', async () => {
    const settings: Settings = {
      mcpServers: {
        'test-server': {
          url: 'http://localhost:8080',
        },
      },
    };
    const extensions: Extension[] = [
      {
        path: '/path/to/ext1',
        config: {
          name: 'ext1',
          version: '1.0.0',
          mcpServers: {
            'ext1-server': {
              url: 'http://localhost:8081',
            },
          },
        },
        contextFiles: [],
      },
    ];
    const originalSettings = JSON.parse(JSON.stringify(settings));
    process.argv = ['node', 'script.js'];
    const argv = await parseArguments({} as Settings);
    await loadCliConfig(settings, extensions, 'test-session', argv);
    expect(settings).toEqual(originalSettings);
  });
});

describe('mergeExcludeTools', () => {
  const defaultExcludes = [ShellTool.Name, EditTool.Name, WriteFileTool.Name];
  const originalIsTTY = process.stdin.isTTY;

  beforeEach(() => {
    process.stdin.isTTY = true;
  });

  afterEach(() => {
    process.stdin.isTTY = originalIsTTY;
  });

  it('should merge excludeTools from settings and extensions', async () => {
    const settings: Settings = { tools: { exclude: ['tool1', 'tool2'] } };
    const extensions: Extension[] = [
      {
        path: '/path/to/ext1',
        config: {
          name: 'ext1',
          version: '1.0.0',
          excludeTools: ['tool3', 'tool4'],
        },
        contextFiles: [],
      },
      {
        path: '/path/to/ext2',
        config: {
          name: 'ext2',
          version: '1.0.0',
          excludeTools: ['tool5'],
        },
        contextFiles: [],
      },
    ];
    process.argv = ['node', 'script.js'];
    const argv = await parseArguments({} as Settings);
    const config = await loadCliConfig(
      settings,
      extensions,
      'test-session',
      argv,
    );
    expect(config.getExcludeTools()).toEqual(
      expect.arrayContaining(['tool1', 'tool2', 'tool3', 'tool4', 'tool5']),
    );
    expect(config.getExcludeTools()).toHaveLength(5);
  });

  it('should handle overlapping excludeTools between settings and extensions', async () => {
    const settings: Settings = { tools: { exclude: ['tool1', 'tool2'] } };
    const extensions: Extension[] = [
      {
        path: '/path/to/ext1',
        config: {
          name: 'ext1',
          version: '1.0.0',
          excludeTools: ['tool2', 'tool3'],
        },
        contextFiles: [],
      },
    ];
    process.argv = ['node', 'script.js'];
    const argv = await parseArguments({} as Settings);
    const config = await loadCliConfig(
      settings,
      extensions,
      'test-session',
      argv,
    );
    expect(config.getExcludeTools()).toEqual(
      expect.arrayContaining(['tool1', 'tool2', 'tool3']),
    );
    expect(config.getExcludeTools()).toHaveLength(3);
  });

  it('should handle overlapping excludeTools between extensions', async () => {
    const settings: Settings = { tools: { exclude: ['tool1'] } };
    const extensions: Extension[] = [
      {
        path: '/path/to/ext1',
        config: {
          name: 'ext1',
          version: '1.0.0',
          excludeTools: ['tool2', 'tool3'],
        },
        contextFiles: [],
      },
      {
        path: '/path/to/ext2',
        config: {
          name: 'ext2',
          version: '1.0.0',
          excludeTools: ['tool3', 'tool4'],
        },
        contextFiles: [],
      },
    ];
    process.argv = ['node', 'script.js'];
    const argv = await parseArguments({} as Settings);
    const config = await loadCliConfig(
      settings,
      extensions,
      'test-session',
      argv,
    );
    expect(config.getExcludeTools()).toEqual(
      expect.arrayContaining(['tool1', 'tool2', 'tool3', 'tool4']),
    );
    expect(config.getExcludeTools()).toHaveLength(4);
  });

  it('should return an empty array when no excludeTools are specified and it is interactive', async () => {
    process.stdin.isTTY = true;
    const settings: Settings = {};
    const extensions: Extension[] = [];
    process.argv = ['node', 'script.js'];
    const argv = await parseArguments({} as Settings);
    const config = await loadCliConfig(
      settings,
      extensions,
      'test-session',
      argv,
    );
    expect(config.getExcludeTools()).toEqual([]);
  });

  it('should return default excludes when no excludeTools are specified and it is not interactive', async () => {
    process.stdin.isTTY = false;
    const settings: Settings = {};
    const extensions: Extension[] = [];
    process.argv = ['node', 'script.js', '-p', 'test'];
    const argv = await parseArguments({} as Settings);
    const config = await loadCliConfig(
      settings,
      extensions,
      'test-session',
      argv,
    );
    expect(config.getExcludeTools()).toEqual(defaultExcludes);
  });

  it('should handle settings with excludeTools but no extensions', async () => {
    process.argv = ['node', 'script.js'];
    const argv = await parseArguments({} as Settings);
    const settings: Settings = { tools: { exclude: ['tool1', 'tool2'] } };
    const extensions: Extension[] = [];
    const config = await loadCliConfig(
      settings,
      extensions,
      'test-session',
      argv,
    );
    expect(config.getExcludeTools()).toEqual(
      expect.arrayContaining(['tool1', 'tool2']),
    );
    expect(config.getExcludeTools()).toHaveLength(2);
  });

  it('should handle extensions with excludeTools but no settings', async () => {
    const settings: Settings = {};
    const extensions: Extension[] = [
      {
        path: '/path/to/ext',
        config: {
          name: 'ext1',
          version: '1.0.0',
          excludeTools: ['tool1', 'tool2'],
        },
        contextFiles: [],
      },
    ];
    process.argv = ['node', 'script.js'];
    const argv = await parseArguments({} as Settings);
    const config = await loadCliConfig(
      settings,
      extensions,
      'test-session',
      argv,
    );
    expect(config.getExcludeTools()).toEqual(
      expect.arrayContaining(['tool1', 'tool2']),
    );
    expect(config.getExcludeTools()).toHaveLength(2);
  });

  it('should not modify the original settings object', async () => {
    const settings: Settings = { tools: { exclude: ['tool1'] } };
    const extensions: Extension[] = [
      {
        path: '/path/to/ext',
        config: {
          name: 'ext1',
          version: '1.0.0',
          excludeTools: ['tool2'],
        },
        contextFiles: [],
      },
    ];
    const originalSettings = JSON.parse(JSON.stringify(settings));
    process.argv = ['node', 'script.js'];
    const argv = await parseArguments({} as Settings);
    await loadCliConfig(settings, extensions, 'test-session', argv);
    expect(settings).toEqual(originalSettings);
  });
});

describe('Approval mode tool exclusion logic', () => {
  const originalIsTTY = process.stdin.isTTY;

  beforeEach(() => {
    process.stdin.isTTY = false; // Ensure non-interactive mode
    vi.mocked(isWorkspaceTrusted).mockReturnValue(true);
  });

  afterEach(() => {
    process.stdin.isTTY = originalIsTTY;
  });

  it('should exclude all interactive tools in non-interactive mode with default approval mode', async () => {
    process.argv = ['node', 'script.js', '-p', 'test'];
    const argv = await parseArguments({} as Settings);
    const settings: Settings = {};
    const extensions: Extension[] = [];

    const config = await loadCliConfig(
      settings,
      extensions,
      'test-session',
      argv,
    );

    const excludedTools = config.getExcludeTools();
    expect(excludedTools).toContain(ShellTool.Name);
    expect(excludedTools).toContain(EditTool.Name);
    expect(excludedTools).toContain(WriteFileTool.Name);
  });

  it('should exclude all interactive tools in non-interactive mode with explicit default approval mode', async () => {
    process.argv = [
      'node',
      'script.js',
      '--approval-mode',
      'default',
      '-p',
      'test',
    ];
    const argv = await parseArguments({} as Settings);
    const settings: Settings = {};
    const extensions: Extension[] = [];

    const config = await loadCliConfig(
      settings,
      extensions,
      'test-session',
      argv,
    );

    const excludedTools = config.getExcludeTools();
    expect(excludedTools).toContain(ShellTool.Name);
    expect(excludedTools).toContain(EditTool.Name);
    expect(excludedTools).toContain(WriteFileTool.Name);
  });

  it('should exclude only shell tools in non-interactive mode with auto_edit approval mode', async () => {
    process.argv = [
      'node',
      'script.js',
      '--approval-mode',
      'auto_edit',
      '-p',
      'test',
    ];
    const argv = await parseArguments({} as Settings);
    const settings: Settings = {};
    const extensions: Extension[] = [];

    const config = await loadCliConfig(
      settings,
      extensions,
      'test-session',
      argv,
    );

    const excludedTools = config.getExcludeTools();
    expect(excludedTools).toContain(ShellTool.Name);
    expect(excludedTools).not.toContain(EditTool.Name);
    expect(excludedTools).not.toContain(WriteFileTool.Name);
  });

  it('should exclude no interactive tools in non-interactive mode with yolo approval mode', async () => {
    process.argv = [
      'node',
      'script.js',
      '--approval-mode',
      'yolo',
      '-p',
      'test',
    ];
    const argv = await parseArguments({} as Settings);
    const settings: Settings = {};
    const extensions: Extension[] = [];

    const config = await loadCliConfig(
      settings,
      extensions,
      'test-session',
      argv,
    );

    const excludedTools = config.getExcludeTools();
    expect(excludedTools).not.toContain(ShellTool.Name);
    expect(excludedTools).not.toContain(EditTool.Name);
    expect(excludedTools).not.toContain(WriteFileTool.Name);
  });

  it('should exclude no interactive tools in non-interactive mode with legacy yolo flag', async () => {
    process.argv = ['node', 'script.js', '--yolo', '-p', 'test'];
    const argv = await parseArguments({} as Settings);
    const settings: Settings = {};
    const extensions: Extension[] = [];

    const config = await loadCliConfig(
      settings,
      extensions,
      'test-session',
      argv,
    );

    const excludedTools = config.getExcludeTools();
    expect(excludedTools).not.toContain(ShellTool.Name);
    expect(excludedTools).not.toContain(EditTool.Name);
    expect(excludedTools).not.toContain(WriteFileTool.Name);
  });

  it('should not exclude interactive tools in interactive mode regardless of approval mode', async () => {
    process.stdin.isTTY = true; // Interactive mode

    const testCases = [
      { args: ['node', 'script.js'] }, // default
      { args: ['node', 'script.js', '--approval-mode', 'default'] },
      { args: ['node', 'script.js', '--approval-mode', 'auto_edit'] },
      { args: ['node', 'script.js', '--approval-mode', 'yolo'] },
      { args: ['node', 'script.js', '--yolo'] },
    ];

    for (const testCase of testCases) {
      process.argv = testCase.args;
      const argv = await parseArguments({} as Settings);
      const settings: Settings = {};
      const extensions: Extension[] = [];

      const config = await loadCliConfig(
        settings,
        extensions,
        'test-session',
        argv,
      );

      const excludedTools = config.getExcludeTools();
      expect(excludedTools).not.toContain(ShellTool.Name);
      expect(excludedTools).not.toContain(EditTool.Name);
      expect(excludedTools).not.toContain(WriteFileTool.Name);
    }
  });

  it('should merge approval mode exclusions with settings exclusions in auto_edit mode', async () => {
    process.argv = [
      'node',
      'script.js',
      '--approval-mode',
      'auto_edit',
      '-p',
      'test',
    ];
    const argv = await parseArguments({} as Settings);
    const settings: Settings = { tools: { exclude: ['custom_tool'] } };
    const extensions: Extension[] = [];

    const config = await loadCliConfig(
      settings,
      extensions,
      'test-session',
      argv,
    );

    const excludedTools = config.getExcludeTools();
    expect(excludedTools).toContain('custom_tool'); // From settings
    expect(excludedTools).toContain(ShellTool.Name); // From approval mode
    expect(excludedTools).not.toContain(EditTool.Name); // Should be allowed in auto_edit
    expect(excludedTools).not.toContain(WriteFileTool.Name); // Should be allowed in auto_edit
  });

  it('should throw an error for invalid approval mode values in loadCliConfig', async () => {
    // Create a mock argv with an invalid approval mode that bypasses argument parsing validation
    const invalidArgv: Partial<CliArgs> & { approvalMode: string } = {
      approvalMode: 'invalid_mode',
      promptInteractive: '',
      prompt: '',
      yolo: false,
    };

    const settings: Settings = {};
    const extensions: Extension[] = [];

    await expect(
      loadCliConfig(
        settings,
        extensions,
        'test-session',
        invalidArgv as CliArgs,
      ),
    ).rejects.toThrow(
      'Invalid approval mode: invalid_mode. Valid values are: yolo, auto_edit, default',
    );
  });
});

describe('loadCliConfig with allowed-mcp-server-names', () => {
  const originalArgv = process.argv;

  beforeEach(() => {
    vi.resetAllMocks();
    vi.mocked(os.homedir).mockReturnValue('/mock/home/user');
    vi.stubEnv('GEMINI_API_KEY', 'test-api-key');
  });

  afterEach(() => {
    process.argv = originalArgv;
    vi.unstubAllEnvs();
    vi.restoreAllMocks();
  });

  const baseSettings: Settings = {
    mcpServers: {
      server1: { url: 'http://localhost:8080' },
      server2: { url: 'http://localhost:8081' },
      server3: { url: 'http://localhost:8082' },
    },
  };

  it('should allow all MCP servers if the flag is not provided', async () => {
    process.argv = ['node', 'script.js'];
    const argv = await parseArguments({} as Settings);
    const config = await loadCliConfig(baseSettings, [], 'test-session', argv);
    expect(config.getMcpServers()).toEqual(baseSettings.mcpServers);
  });

  it('should allow only the specified MCP server', async () => {
    process.argv = [
      'node',
      'script.js',
      '--allowed-mcp-server-names',
      'server1',
    ];
    const argv = await parseArguments({} as Settings);
    const config = await loadCliConfig(baseSettings, [], 'test-session', argv);
    expect(config.getMcpServers()).toEqual({
      server1: { url: 'http://localhost:8080' },
    });
  });

  it('should allow multiple specified MCP servers', async () => {
    process.argv = [
      'node',
      'script.js',
      '--allowed-mcp-server-names',
      'server1',
      '--allowed-mcp-server-names',
      'server3',
    ];
    const argv = await parseArguments({} as Settings);
    const config = await loadCliConfig(baseSettings, [], 'test-session', argv);
    expect(config.getMcpServers()).toEqual({
      server1: { url: 'http://localhost:8080' },
      server3: { url: 'http://localhost:8082' },
    });
  });

  it('should handle server names that do not exist', async () => {
    process.argv = [
      'node',
      'script.js',
      '--allowed-mcp-server-names',
      'server1',
      '--allowed-mcp-server-names',
      'server4',
    ];
    const argv = await parseArguments({} as Settings);
    const config = await loadCliConfig(baseSettings, [], 'test-session', argv);
    expect(config.getMcpServers()).toEqual({
      server1: { url: 'http://localhost:8080' },
    });
  });

  it('should allow no MCP servers if the flag is provided but empty', async () => {
    process.argv = ['node', 'script.js', '--allowed-mcp-server-names', ''];
    const argv = await parseArguments({} as Settings);
    const config = await loadCliConfig(baseSettings, [], 'test-session', argv);
    expect(config.getMcpServers()).toEqual({});
  });

  it('should read allowMCPServers from settings', async () => {
    process.argv = ['node', 'script.js'];
    const argv = await parseArguments({} as Settings);
    const settings: Settings = {
      ...baseSettings,
      mcp: { allowed: ['server1', 'server2'] },
    };
    const config = await loadCliConfig(settings, [], 'test-session', argv);
    expect(config.getMcpServers()).toEqual({
      server1: { url: 'http://localhost:8080' },
      server2: { url: 'http://localhost:8081' },
    });
  });

  it('should read excludeMCPServers from settings', async () => {
    process.argv = ['node', 'script.js'];
    const argv = await parseArguments({} as Settings);
    const settings: Settings = {
      ...baseSettings,
      mcp: { excluded: ['server1', 'server2'] },
    };
    const config = await loadCliConfig(settings, [], 'test-session', argv);
    expect(config.getMcpServers()).toEqual({
      server3: { url: 'http://localhost:8082' },
    });
  });

  it('should override allowMCPServers with excludeMCPServers if overlapping', async () => {
    process.argv = ['node', 'script.js'];
    const argv = await parseArguments({} as Settings);
    const settings: Settings = {
      ...baseSettings,
      mcp: {
        excluded: ['server1'],
        allowed: ['server1', 'server2'],
      },
    };
    const config = await loadCliConfig(settings, [], 'test-session', argv);
    expect(config.getMcpServers()).toEqual({
      server2: { url: 'http://localhost:8081' },
    });
  });

  it('should prioritize mcp server flag if set', async () => {
    process.argv = [
      'node',
      'script.js',
      '--allowed-mcp-server-names',
      'server1',
    ];
    const argv = await parseArguments({} as Settings);
    const settings: Settings = {
      ...baseSettings,
      mcp: {
        excluded: ['server1'],
        allowed: ['server2'],
      },
    };
    const config = await loadCliConfig(settings, [], 'test-session', argv);
    expect(config.getMcpServers()).toEqual({
      server1: { url: 'http://localhost:8080' },
    });
  });

  it('should prioritize CLI flag over both allowed and excluded settings', async () => {
    process.argv = [
      'node',
      'script.js',
      '--allowed-mcp-server-names',
      'server2',
      '--allowed-mcp-server-names',
      'server3',
    ];
    const argv = await parseArguments({} as Settings);
    const settings: Settings = {
      ...baseSettings,
      mcp: {
        allowed: ['server1', 'server2'], // Should be ignored
        excluded: ['server3'], // Should be ignored
      },
    };
    const config = await loadCliConfig(settings, [], 'test-session', argv);
    expect(config.getMcpServers()).toEqual({
      server2: { url: 'http://localhost:8081' },
      server3: { url: 'http://localhost:8082' },
    });
  });
});

describe('loadCliConfig extensions', () => {
  const mockExtensions: Extension[] = [
    {
      path: '/path/to/ext1',
      config: { name: 'ext1', version: '1.0.0' },
      contextFiles: ['/path/to/ext1.md'],
    },
    {
      path: '/path/to/ext2',
      config: { name: 'ext2', version: '1.0.0' },
      contextFiles: ['/path/to/ext2.md'],
    },
  ];

  it('should not filter extensions if --extensions flag is not used', async () => {
    process.argv = ['node', 'script.js'];
    const argv = await parseArguments({} as Settings);
    const settings: Settings = {};
    const config = await loadCliConfig(
      settings,
      mockExtensions,
      'test-session',
      argv,
    );
    expect(config.getExtensionContextFilePaths()).toEqual([
      '/path/to/ext1.md',
      '/path/to/ext2.md',
    ]);
  });

  it('should filter extensions if --extensions flag is used', async () => {
    process.argv = ['node', 'script.js', '--extensions', 'ext1'];
    const argv = await parseArguments({} as Settings);
    const settings: Settings = {};
    const config = await loadCliConfig(
      settings,
      mockExtensions,
      'test-session',
      argv,
    );
    expect(config.getExtensionContextFilePaths()).toEqual(['/path/to/ext1.md']);
  });
});

describe('loadCliConfig model selection', () => {
  it('selects a model from settings.json if provided', async () => {
    process.argv = ['node', 'script.js'];
    const argv = await parseArguments({} as Settings);
    const config = await loadCliConfig(
      {
        model: {
          name: 'gemini-9001-ultra',
        },
      },
      [],
      'test-session',
      argv,
    );

    expect(config.getModel()).toBe('gemini-9001-ultra');
  });

  it('uses the default gemini model if nothing is set', async () => {
    process.argv = ['node', 'script.js']; // No model set.
    const argv = await parseArguments({} as Settings);
    const config = await loadCliConfig(
      {
        // No model set.
      },
      [],
      'test-session',
      argv,
    );

    expect(config.getModel()).toBe(DEFAULT_GEMINI_MODEL_AUTO);
  });

  it('always prefers model from argvs', async () => {
    process.argv = ['node', 'script.js', '--model', 'gemini-8675309-ultra'];
    const argv = await parseArguments({} as Settings);
    const config = await loadCliConfig(
      {
        model: {
          name: 'gemini-9001-ultra',
        },
      },
      [],
      'test-session',
      argv,
    );

    expect(config.getModel()).toBe('gemini-8675309-ultra');
  });

  it('selects the model from argvs if provided', async () => {
    process.argv = ['node', 'script.js', '--model', 'gemini-8675309-ultra'];
    const argv = await parseArguments({} as Settings);
    const config = await loadCliConfig(
      {
        // No model provided via settings.
      },
      [],
      'test-session',
      argv,
    );

    expect(config.getModel()).toBe('gemini-8675309-ultra');
  });
});

describe('loadCliConfig model selection with model router', () => {
  it('should use auto model when useModelRouter is true and no model is provided', async () => {
    process.argv = ['node', 'script.js'];
    const argv = await parseArguments({} as Settings);
    const config = await loadCliConfig(
      {
        experimental: {
          useModelRouter: true,
        },
      },
      [],
      'test-session',
      argv,
    );

    expect(config.getModel()).toBe(DEFAULT_GEMINI_MODEL_AUTO);
  });

  it('should use default model when useModelRouter is false and no model is provided', async () => {
    process.argv = ['node', 'script.js'];
    const argv = await parseArguments({} as Settings);
    const config = await loadCliConfig(
      {
        experimental: {
          useModelRouter: false,
        },
      },
      [],
      'test-session',
      argv,
    );

    expect(config.getModel()).toBe(DEFAULT_GEMINI_MODEL);
  });

  it('should prioritize argv over useModelRouter', async () => {
    process.argv = ['node', 'script.js', '--model', 'gemini-from-argv'];
    const argv = await parseArguments({} as Settings);
    const config = await loadCliConfig(
      {
        experimental: {
          useModelRouter: true,
        },
      },
      [],
      'test-session',
      argv,
    );

    expect(config.getModel()).toBe('gemini-from-argv');
  });

  it('should prioritize settings over useModelRouter', async () => {
    process.argv = ['node', 'script.js'];
    const argv = await parseArguments({} as Settings);
    const config = await loadCliConfig(
      {
        experimental: {
          useModelRouter: true,
        },
        model: {
          name: 'gemini-from-settings',
        },
      },
      [],
      'test-session',
      argv,
    );

    expect(config.getModel()).toBe('gemini-from-settings');
  });

  it('should prioritize environment variable over useModelRouter', async () => {
    process.argv = ['node', 'script.js'];
    vi.stubEnv('GEMINI_MODEL', 'gemini-from-env');
    const argv = await parseArguments({} as Settings);
    const config = await loadCliConfig(
      {
        experimental: {
          useModelRouter: true,
        },
      },
      [],
      'test-session',
      argv,
    );

    expect(config.getModel()).toBe('gemini-from-env');
  });
});

describe('loadCliConfig folderTrust', () => {
  const originalArgv = process.argv;

  beforeEach(() => {
    vi.resetAllMocks();
    vi.mocked(os.homedir).mockReturnValue('/mock/home/user');
    vi.stubEnv('GEMINI_API_KEY', 'test-api-key');
  });

  afterEach(() => {
    process.argv = originalArgv;
    vi.unstubAllEnvs();
    vi.restoreAllMocks();
  });

  it('should be false when folderTrust is false', async () => {
    process.argv = ['node', 'script.js'];
    const settings: Settings = {
      security: {
        folderTrust: {
          enabled: false,
        },
      },
    };
    const argv = await parseArguments({} as Settings);
    const config = await loadCliConfig(settings, [], 'test-session', argv);
    expect(config.getFolderTrust()).toBe(false);
  });

  it('should be true when folderTrust is true', async () => {
    process.argv = ['node', 'script.js'];
    const argv = await parseArguments({} as Settings);
    const settings: Settings = {
      security: {
        folderTrust: {
          enabled: true,
        },
      },
    };
    const config = await loadCliConfig(settings, [], 'test-session', argv);
    expect(config.getFolderTrust()).toBe(true);
  });

  it('should be false by default', async () => {
    process.argv = ['node', 'script.js'];
    const argv = await parseArguments({} as Settings);
    const settings: Settings = {};
    const config = await loadCliConfig(settings, [], 'test-session', argv);
    expect(config.getFolderTrust()).toBe(false);
  });
});

describe('loadCliConfig with includeDirectories', () => {
  const originalArgv = process.argv;

  beforeEach(() => {
    vi.resetAllMocks();
    vi.mocked(os.homedir).mockReturnValue('/mock/home/user');
    vi.stubEnv('GEMINI_API_KEY', 'test-api-key');
    vi.spyOn(process, 'cwd').mockReturnValue(
      path.resolve(path.sep, 'home', 'user', 'project'),
    );
  });

  afterEach(() => {
    process.argv = originalArgv;
    vi.unstubAllEnvs();
    vi.restoreAllMocks();
  });

  it('should combine and resolve paths from settings and CLI arguments', async () => {
    const mockCwd = path.resolve(path.sep, 'home', 'user', 'project');
    process.argv = [
      'node',
      'script.js',
      '--include-directories',
      `${path.resolve(path.sep, 'cli', 'path1')},${path.join(mockCwd, 'cli', 'path2')}`,
    ];
    const argv = await parseArguments({} as Settings);
    const settings: Settings = {
      context: {
        includeDirectories: [
          path.resolve(path.sep, 'settings', 'path1'),
          path.join(os.homedir(), 'settings', 'path2'),
          path.join(mockCwd, 'settings', 'path3'),
        ],
      },
    };
    const config = await loadCliConfig(settings, [], 'test-session', argv);
    const expected = [
      mockCwd,
      path.resolve(path.sep, 'cli', 'path1'),
      path.join(mockCwd, 'cli', 'path2'),
      path.resolve(path.sep, 'settings', 'path1'),
      path.join(os.homedir(), 'settings', 'path2'),
      path.join(mockCwd, 'settings', 'path3'),
    ];
    expect(config.getWorkspaceContext().getDirectories()).toEqual(
      expect.arrayContaining(expected),
    );
    expect(config.getWorkspaceContext().getDirectories()).toHaveLength(
      expected.length,
    );
  });
});

describe('loadCliConfig chatCompression', () => {
  const originalArgv = process.argv;

  beforeEach(() => {
    vi.resetAllMocks();
    vi.mocked(os.homedir).mockReturnValue('/mock/home/user');
    vi.stubEnv('GEMINI_API_KEY', 'test-api-key');
  });

  afterEach(() => {
    process.argv = originalArgv;
    vi.unstubAllEnvs();
    vi.restoreAllMocks();
  });

  it('should pass chatCompression settings to the core config', async () => {
    process.argv = ['node', 'script.js'];
    const argv = await parseArguments({} as Settings);
    const settings: Settings = {
      model: {
        chatCompression: {
          contextPercentageThreshold: 0.5,
        },
      },
    };
    const config = await loadCliConfig(settings, [], 'test-session', argv);
    expect(config.getChatCompression()).toEqual({
      contextPercentageThreshold: 0.5,
    });
  });

  it('should have undefined chatCompression if not in settings', async () => {
    process.argv = ['node', 'script.js'];
    const argv = await parseArguments({} as Settings);
    const settings: Settings = {};
    const config = await loadCliConfig(settings, [], 'test-session', argv);
    expect(config.getChatCompression()).toBeUndefined();
  });
});

describe('loadCliConfig useRipgrep', () => {
  const originalArgv = process.argv;

  beforeEach(() => {
    vi.resetAllMocks();
    vi.mocked(os.homedir).mockReturnValue('/mock/home/user');
    vi.stubEnv('GEMINI_API_KEY', 'test-api-key');
  });

  afterEach(() => {
    process.argv = originalArgv;
    vi.unstubAllEnvs();
    vi.restoreAllMocks();
  });

  it('should be true by default when useRipgrep is not set in settings', async () => {
    process.argv = ['node', 'script.js'];
    const argv = await parseArguments({} as Settings);
    const settings: Settings = {};
    const config = await loadCliConfig(settings, [], 'test-session', argv);
    expect(config.getUseRipgrep()).toBe(true);
  });

  it('should be false when useRipgrep is set to false in settings', async () => {
    process.argv = ['node', 'script.js'];
    const argv = await parseArguments({} as Settings);
    const settings: Settings = { tools: { useRipgrep: false } };
    const config = await loadCliConfig(settings, [], 'test-session', argv);
    expect(config.getUseRipgrep()).toBe(false);
  });

  it('should be true when useRipgrep is explicitly set to true in settings', async () => {
    process.argv = ['node', 'script.js'];
    const argv = await parseArguments({} as Settings);
    const settings: Settings = { tools: { useRipgrep: true } };
    const config = await loadCliConfig(settings, [], 'test-session', argv);
    expect(config.getUseRipgrep()).toBe(true);
  });

  describe('loadCliConfig useModelRouter', () => {
    it('should be false by default when useModelRouter is not set in settings', async () => {
      process.argv = ['node', 'script.js'];
      const argv = await parseArguments({} as Settings);
      const settings: Settings = {};
      const config = await loadCliConfig(settings, [], 'test-session', argv);
      expect(config.getUseModelRouter()).toBe(true);
    });

    it('should be true when useModelRouter is set to true in settings', async () => {
      process.argv = ['node', 'script.js'];
      const argv = await parseArguments({} as Settings);
      const settings: Settings = { experimental: { useModelRouter: true } };
      const config = await loadCliConfig(settings, [], 'test-session', argv);
      expect(config.getUseModelRouter()).toBe(true);
    });

    it('should be false when useModelRouter is explicitly set to false in settings', async () => {
      process.argv = ['node', 'script.js'];
      const argv = await parseArguments({} as Settings);
      const settings: Settings = { experimental: { useModelRouter: false } };
      const config = await loadCliConfig(settings, [], 'test-session', argv);
      expect(config.getUseModelRouter()).toBe(false);
    });
  });
});

describe('screenReader configuration', () => {
  const originalArgv = process.argv;

  beforeEach(() => {
    vi.resetAllMocks();
    vi.mocked(os.homedir).mockReturnValue('/mock/home/user');
    vi.stubEnv('GEMINI_API_KEY', 'test-api-key');
  });

  afterEach(() => {
    process.argv = originalArgv;
    vi.unstubAllEnvs();
    vi.restoreAllMocks();
  });

  it('should use screenReader value from settings if CLI flag is not present (settings true)', async () => {
    process.argv = ['node', 'script.js'];
    const argv = await parseArguments({} as Settings);
    const settings: Settings = {
      ui: { accessibility: { screenReader: true } },
    };
    const config = await loadCliConfig(settings, [], 'test-session', argv);
    expect(config.getScreenReader()).toBe(true);
  });

  it('should use screenReader value from settings if CLI flag is not present (settings false)', async () => {
    process.argv = ['node', 'script.js'];
    const argv = await parseArguments({} as Settings);
    const settings: Settings = {
      ui: { accessibility: { screenReader: false } },
    };
    const config = await loadCliConfig(settings, [], 'test-session', argv);
    expect(config.getScreenReader()).toBe(false);
  });

  it('should prioritize --screen-reader CLI flag (true) over settings (false)', async () => {
    process.argv = ['node', 'script.js', '--screen-reader'];
    const argv = await parseArguments({} as Settings);
    const settings: Settings = {
      ui: { accessibility: { screenReader: false } },
    };
    const config = await loadCliConfig(settings, [], 'test-session', argv);
    expect(config.getScreenReader()).toBe(true);
  });

  it('should be false by default when no flag or setting is present', async () => {
    process.argv = ['node', 'script.js'];
    const argv = await parseArguments({} as Settings);
    const settings: Settings = {};
    const config = await loadCliConfig(settings, [], 'test-session', argv);
    expect(config.getScreenReader()).toBe(false);
  });
});

describe('loadCliConfig tool exclusions', () => {
  const originalArgv = process.argv;
  const originalIsTTY = process.stdin.isTTY;

  beforeEach(() => {
    vi.resetAllMocks();
    vi.mocked(os.homedir).mockReturnValue('/mock/home/user');
    vi.stubEnv('GEMINI_API_KEY', 'test-api-key');
    process.stdin.isTTY = true;
    vi.mocked(isWorkspaceTrusted).mockReturnValue(true);
  });

  afterEach(() => {
    process.argv = originalArgv;
    process.stdin.isTTY = originalIsTTY;
    vi.unstubAllEnvs();
    vi.restoreAllMocks();
  });

  it('should not exclude interactive tools in interactive mode without YOLO', async () => {
    process.stdin.isTTY = true;
    process.argv = ['node', 'script.js'];
    const argv = await parseArguments({} as Settings);
    const config = await loadCliConfig({}, [], 'test-session', argv);
    expect(config.getExcludeTools()).not.toContain('run_shell_command');
    expect(config.getExcludeTools()).not.toContain('replace');
    expect(config.getExcludeTools()).not.toContain('write_file');
  });

  it('should not exclude interactive tools in interactive mode with YOLO', async () => {
    process.stdin.isTTY = true;
    process.argv = ['node', 'script.js', '--yolo'];
    const argv = await parseArguments({} as Settings);
    const config = await loadCliConfig({}, [], 'test-session', argv);
    expect(config.getExcludeTools()).not.toContain('run_shell_command');
    expect(config.getExcludeTools()).not.toContain('replace');
    expect(config.getExcludeTools()).not.toContain('write_file');
  });

  it('should exclude interactive tools in non-interactive mode without YOLO', async () => {
    process.stdin.isTTY = false;
    process.argv = ['node', 'script.js', '-p', 'test'];
    const argv = await parseArguments({} as Settings);
    const config = await loadCliConfig({}, [], 'test-session', argv);
    expect(config.getExcludeTools()).toContain('run_shell_command');
    expect(config.getExcludeTools()).toContain('replace');
    expect(config.getExcludeTools()).toContain('write_file');
  });

  it('should not exclude interactive tools in non-interactive mode with YOLO', async () => {
    process.stdin.isTTY = false;
    process.argv = ['node', 'script.js', '-p', 'test', '--yolo'];
    const argv = await parseArguments({} as Settings);
    const config = await loadCliConfig({}, [], 'test-session', argv);
    expect(config.getExcludeTools()).not.toContain('run_shell_command');
    expect(config.getExcludeTools()).not.toContain('replace');
    expect(config.getExcludeTools()).not.toContain('write_file');
  });
});

describe('loadCliConfig interactive', () => {
  const originalArgv = process.argv;
  const originalIsTTY = process.stdin.isTTY;

  beforeEach(() => {
    vi.resetAllMocks();
    vi.mocked(os.homedir).mockReturnValue('/mock/home/user');
    vi.stubEnv('GEMINI_API_KEY', 'test-api-key');
    process.stdin.isTTY = true;
  });

  afterEach(() => {
    process.argv = originalArgv;
    process.stdin.isTTY = originalIsTTY;
    vi.unstubAllEnvs();
    vi.restoreAllMocks();
  });

  it('should be interactive if isTTY and no prompt', async () => {
    process.stdin.isTTY = true;
    process.argv = ['node', 'script.js'];
    const argv = await parseArguments({} as Settings);
    const config = await loadCliConfig({}, [], 'test-session', argv);
    expect(config.isInteractive()).toBe(true);
  });

  it('should be interactive if prompt-interactive is set', async () => {
    process.stdin.isTTY = false;
    process.argv = ['node', 'script.js', '--prompt-interactive', 'test'];
    const argv = await parseArguments({} as Settings);
    const config = await loadCliConfig({}, [], 'test-session', argv);
    expect(config.isInteractive()).toBe(true);
  });

  it('should not be interactive if not isTTY and no prompt', async () => {
    process.stdin.isTTY = false;
    process.argv = ['node', 'script.js'];
    const argv = await parseArguments({} as Settings);
    const config = await loadCliConfig({}, [], 'test-session', argv);
    expect(config.isInteractive()).toBe(false);
  });

  it('should not be interactive if prompt is set', async () => {
    process.stdin.isTTY = true;
    process.argv = ['node', 'script.js', '--prompt', 'test'];
    const argv = await parseArguments({} as Settings);
    const config = await loadCliConfig({}, [], 'test-session', argv);
    expect(config.isInteractive()).toBe(false);
  });

  it('should not be interactive if positional prompt words are provided with other flags', async () => {
    process.stdin.isTTY = true;
    process.argv = ['node', 'script.js', '--model', 'gemini-1.5-pro', 'Hello'];
    const argv = await parseArguments({} as Settings);
    const config = await loadCliConfig({}, [], 'test-session', argv);
    expect(config.isInteractive()).toBe(false);
  });

  it('should not be interactive if positional prompt words are provided with multiple flags', async () => {
    process.stdin.isTTY = true;
    process.argv = [
      'node',
      'script.js',
      '--model',
      'gemini-1.5-pro',
      '--sandbox',
      'Hello world',
    ];
    const argv = await parseArguments({} as Settings);
    const config = await loadCliConfig({}, [], 'test-session', argv);
    expect(config.isInteractive()).toBe(false);
  });

  it('should be interactive if no positional prompt words are provided with flags', async () => {
    process.stdin.isTTY = true;
    process.argv = ['node', 'script.js', '--model', 'gemini-1.5-pro'];
    const argv = await parseArguments({} as Settings);
    const config = await loadCliConfig({}, [], 'test-session', argv);
    expect(config.isInteractive()).toBe(true);
  });
});

describe('loadCliConfig approval mode', () => {
  const originalArgv = process.argv;

  beforeEach(() => {
    vi.resetAllMocks();
    vi.mocked(os.homedir).mockReturnValue('/mock/home/user');
    vi.stubEnv('GEMINI_API_KEY', 'test-api-key');
    process.argv = ['node', 'script.js']; // Reset argv for each test
    vi.mocked(isWorkspaceTrusted).mockReturnValue(true);
  });

  afterEach(() => {
    process.argv = originalArgv;
    vi.unstubAllEnvs();
    vi.restoreAllMocks();
  });

  it('should default to DEFAULT approval mode when no flags are set', async () => {
    process.argv = ['node', 'script.js'];
    const argv = await parseArguments({} as Settings);
    const config = await loadCliConfig({}, [], 'test-session', argv);
    expect(config.getApprovalMode()).toBe(ServerConfig.ApprovalMode.DEFAULT);
  });

  it('should set YOLO approval mode when --yolo flag is used', async () => {
    process.argv = ['node', 'script.js', '--yolo'];
    const argv = await parseArguments({} as Settings);
    const config = await loadCliConfig({}, [], 'test-session', argv);
    expect(config.getApprovalMode()).toBe(ServerConfig.ApprovalMode.YOLO);
  });

  it('should set YOLO approval mode when -y flag is used', async () => {
    process.argv = ['node', 'script.js', '-y'];
    const argv = await parseArguments({} as Settings);
    const config = await loadCliConfig({}, [], 'test-session', argv);
    expect(config.getApprovalMode()).toBe(ServerConfig.ApprovalMode.YOLO);
  });

  it('should set DEFAULT approval mode when --approval-mode=default', async () => {
    process.argv = ['node', 'script.js', '--approval-mode', 'default'];
    const argv = await parseArguments({} as Settings);
    const config = await loadCliConfig({}, [], 'test-session', argv);
    expect(config.getApprovalMode()).toBe(ServerConfig.ApprovalMode.DEFAULT);
  });

  it('should set AUTO_EDIT approval mode when --approval-mode=auto_edit', async () => {
    process.argv = ['node', 'script.js', '--approval-mode', 'auto_edit'];
    const argv = await parseArguments({} as Settings);
    const config = await loadCliConfig({}, [], 'test-session', argv);
    expect(config.getApprovalMode()).toBe(ServerConfig.ApprovalMode.AUTO_EDIT);
  });

  it('should set YOLO approval mode when --approval-mode=yolo', async () => {
    process.argv = ['node', 'script.js', '--approval-mode', 'yolo'];
    const argv = await parseArguments({} as Settings);
    const config = await loadCliConfig({}, [], 'test-session', argv);
    expect(config.getApprovalMode()).toBe(ServerConfig.ApprovalMode.YOLO);
  });

  it('should prioritize --approval-mode over --yolo when both would be valid (but validation prevents this)', async () => {
    // Note: This test documents the intended behavior, but in practice the validation
    // prevents both flags from being used together
    process.argv = ['node', 'script.js', '--approval-mode', 'default'];
    const argv = await parseArguments({} as Settings);
    // Manually set yolo to true to simulate what would happen if validation didn't prevent it
    argv.yolo = true;
    const config = await loadCliConfig({}, [], 'test-session', argv);
    expect(config.getApprovalMode()).toBe(ServerConfig.ApprovalMode.DEFAULT);
  });

  it('should fall back to --yolo behavior when --approval-mode is not set', async () => {
    process.argv = ['node', 'script.js', '--yolo'];
    const argv = await parseArguments({} as Settings);
    const config = await loadCliConfig({}, [], 'test-session', argv);
    expect(config.getApprovalMode()).toBe(ServerConfig.ApprovalMode.YOLO);
  });

  // --- Untrusted Folder Scenarios ---
  describe('when folder is NOT trusted', () => {
    beforeEach(() => {
      vi.mocked(isWorkspaceTrusted).mockReturnValue({
        isTrusted: false,
        source: 'file',
      });
    });

    it('should override --approval-mode=yolo to DEFAULT', async () => {
      process.argv = ['node', 'script.js', '--approval-mode', 'yolo'];
      const argv = await parseArguments({} as Settings);
      const config = await loadCliConfig({}, [], 'test-session', argv);
      expect(config.getApprovalMode()).toBe(ServerConfig.ApprovalMode.DEFAULT);
    });

    it('should override --approval-mode=auto_edit to DEFAULT', async () => {
      process.argv = ['node', 'script.js', '--approval-mode', 'auto_edit'];
      const argv = await parseArguments({} as Settings);
      const config = await loadCliConfig({}, [], 'test-session', argv);
      expect(config.getApprovalMode()).toBe(ServerConfig.ApprovalMode.DEFAULT);
    });

    it('should override --yolo flag to DEFAULT', async () => {
      process.argv = ['node', 'script.js', '--yolo'];
      const argv = await parseArguments({} as Settings);
      const config = await loadCliConfig({}, [], 'test-session', argv);
      expect(config.getApprovalMode()).toBe(ServerConfig.ApprovalMode.DEFAULT);
    });

    it('should remain DEFAULT when --approval-mode=default', async () => {
      process.argv = ['node', 'script.js', '--approval-mode', 'default'];
      const argv = await parseArguments({} as Settings);
      const config = await loadCliConfig({}, [], 'test-session', argv);
      expect(config.getApprovalMode()).toBe(ServerConfig.ApprovalMode.DEFAULT);
    });
  });
});

describe('loadCliConfig fileFiltering', () => {
  const originalArgv = process.argv;

  beforeEach(() => {
    vi.resetAllMocks();
    vi.mocked(os.homedir).mockReturnValue('/mock/home/user');
    vi.stubEnv('GEMINI_API_KEY', 'test-api-key');
    process.argv = ['node', 'script.js']; // Reset argv for each test
  });

  afterEach(() => {
    process.argv = originalArgv;
    vi.unstubAllEnvs();
    vi.restoreAllMocks();
  });

  const testCases: Array<{
    property: keyof NonNullable<Settings['fileFiltering']>;
    getter: (config: ServerConfig.Config) => boolean;
    value: boolean;
  }> = [
    {
      property: 'disableFuzzySearch',
      getter: (c) => c.getFileFilteringDisableFuzzySearch(),
      value: true,
    },
    {
      property: 'disableFuzzySearch',
      getter: (c) => c.getFileFilteringDisableFuzzySearch(),
      value: false,
    },
    {
      property: 'respectGitIgnore',
      getter: (c) => c.getFileFilteringRespectGitIgnore(),
      value: true,
    },
    {
      property: 'respectGitIgnore',
      getter: (c) => c.getFileFilteringRespectGitIgnore(),
      value: false,
    },
    {
      property: 'respectGeminiIgnore',
      getter: (c) => c.getFileFilteringRespectGeminiIgnore(),
      value: true,
    },
    {
      property: 'respectGeminiIgnore',
      getter: (c) => c.getFileFilteringRespectGeminiIgnore(),
      value: false,
    },
    {
      property: 'enableRecursiveFileSearch',
      getter: (c) => c.getEnableRecursiveFileSearch(),
      value: true,
    },
    {
      property: 'enableRecursiveFileSearch',
      getter: (c) => c.getEnableRecursiveFileSearch(),
      value: false,
    },
  ];

  it.each(testCases)(
    'should pass $property from settings to config when $value',
    async ({ property, getter, value }) => {
      const settings: Settings = {
        context: {
          fileFiltering: { [property]: value },
        },
      };
      const argv = await parseArguments(settings);
      const config = await loadCliConfig(settings, [], 'test-session', argv);
      expect(getter(config)).toBe(value);
    },
  );
});

describe('Output format', () => {
  it('should default to TEXT', async () => {
    process.argv = ['node', 'script.js'];
    const argv = await parseArguments({} as Settings);
    const config = await loadCliConfig({}, [], 'test-session', argv);
    expect(config.getOutputFormat()).toBe(OutputFormat.TEXT);
  });

  it('should use the format from settings', async () => {
    process.argv = ['node', 'script.js'];
    const argv = await parseArguments({} as Settings);
    const config = await loadCliConfig(
      { output: { format: OutputFormat.JSON } },
      [],
      'test-session',
      argv,
    );
    expect(config.getOutputFormat()).toBe(OutputFormat.JSON);
  });

  it('should prioritize the format from argv', async () => {
    process.argv = ['node', 'script.js', '--output-format', 'json'];
    const argv = await parseArguments({} as Settings);
    const config = await loadCliConfig(
      { output: { format: OutputFormat.JSON } },
      [],
      'test-session',
      argv,
    );
    expect(config.getOutputFormat()).toBe(OutputFormat.JSON);
  });

  it('should error on invalid --output-format argument', async () => {
    process.argv = ['node', 'script.js', '--output-format', 'yaml'];
    const mockExit = vi.spyOn(process, 'exit').mockImplementation(() => {
      throw new Error('process.exit called');
    });
    const mockConsoleError = vi
      .spyOn(console, 'error')
      .mockImplementation(() => {});
    await expect(parseArguments({} as Settings)).rejects.toThrow(
      'process.exit called',
    );
    expect(mockConsoleError).toHaveBeenCalledWith(
      expect.stringContaining('Invalid values:'),
    );
    mockExit.mockRestore();
    mockConsoleError.mockRestore();
  });
});

describe('parseArguments with positional prompt', () => {
  const originalArgv = process.argv;

  afterEach(() => {
    process.argv = originalArgv;
  });

  it('should throw an error when both a positional prompt and the --prompt flag are used', async () => {
    process.argv = [
      'node',
      'script.js',
      'positional',
      'prompt',
      '--prompt',
      'test prompt',
    ];

    const mockExit = vi.spyOn(process, 'exit').mockImplementation(() => {
      throw new Error('process.exit called');
    });

    const mockConsoleError = vi
      .spyOn(console, 'error')
      .mockImplementation(() => {});

    await expect(parseArguments({} as Settings)).rejects.toThrow(
      'process.exit called',
    );

    expect(mockConsoleError).toHaveBeenCalledWith(
      expect.stringContaining(
        'Cannot use both a positional prompt and the --prompt (-p) flag together',
      ),
    );

    mockExit.mockRestore();
    mockConsoleError.mockRestore();
  });

  it('should correctly parse a positional prompt', async () => {
    process.argv = ['node', 'script.js', 'positional', 'prompt'];
    const argv = await parseArguments({} as Settings);
    expect(argv.promptWords).toEqual(['positional', 'prompt']);
  });

  it('should correctly parse a prompt from the --prompt flag', async () => {
    process.argv = ['node', 'script.js', '--prompt', 'test prompt'];
    const argv = await parseArguments({} as Settings);
    expect(argv.prompt).toBe('test prompt');
  });
});

<<<<<<< HEAD
describe('Model Priority Logic', () => {
  let originalEnv: NodeJS.ProcessEnv;

  beforeEach(() => {
    // 保存原始环境变量
    originalEnv = { ...process.env };
  });

  afterEach(() => {
    // 恢复原始环境变量
    process.env = originalEnv;
  });

  it('should prioritize --model parameter over OPENAI_MODEL environment variable', async () => {
    // 设置环境变量
    process.env['OPENAI_MODEL'] = 'env-model';
    process.env['GEMINI_MODEL'] = 'gemini-env-model';

    // 模拟命令行参数
    process.argv = ['node', 'script.js', '--model', 'cli-model'];

    const settings: Settings = {
      model: { name: 'settings-model' }
    } as Settings;

    const argv = await parseArguments(settings);
    const config = await loadCliConfig(settings, [], 'test-session', argv);

    // 命令行参数应该有最高优先级
    expect(config.getModel()).toBe('cli-model');
  });

  it('should use OPENAI_MODEL when --model is not provided', async () => {
    // 设置环境变量
    process.env['OPENAI_MODEL'] = 'openai-env-model';
    process.env['GEMINI_MODEL'] = 'gemini-env-model';

    // 不提供命令行参数
    process.argv = ['node', 'script.js'];

    const settings: Settings = {
      model: { name: 'settings-model' }
    } as Settings;

    const argv = await parseArguments(settings);
    const config = await loadCliConfig(settings, [], 'test-session', argv);

    // OPENAI_MODEL 应该优先于 GEMINI_MODEL 和设置文件
    expect(config.getModel()).toBe('openai-env-model');
  });

  it('should use GEMINI_MODEL when --model and OPENAI_MODEL are not provided', async () => {
    // 只设置 GEMINI_MODEL
    delete process.env['OPENAI_MODEL'];
    process.env['GEMINI_MODEL'] = 'gemini-env-model';

    // 不提供命令行参数
    process.argv = ['node', 'script.js'];

    const settings: Settings = {
      model: { name: 'settings-model' }
    } as Settings;

    const argv = await parseArguments(settings);
    const config = await loadCliConfig(settings, [], 'test-session', argv);

    // GEMINI_MODEL 应该优先于设置文件
    expect(config.getModel()).toBe('gemini-env-model');
  });

  it('should use settings model when no command line or environment variables are provided', async () => {
    // 清除环境变量
    delete process.env['OPENAI_MODEL'];
    delete process.env['GEMINI_MODEL'];

    // 不提供命令行参数
    process.argv = ['node', 'script.js'];

    const settings: Settings = {
      model: { name: 'settings-model' }
    } as Settings;

    const argv = await parseArguments(settings);
    const config = await loadCliConfig(settings, [], 'test-session', argv);

    // 应该使用设置文件中的模型
    expect(config.getModel()).toBe('settings-model');
  });

  it('should use default model when no configuration is provided', async () => {
    // 清除环境变量
    delete process.env['OPENAI_MODEL'];
    delete process.env['GEMINI_MODEL'];

    // 不提供命令行参数
    process.argv = ['node', 'script.js'];

    const settings: Settings = {} as Settings;

    const argv = await parseArguments(settings);
    const config = await loadCliConfig(settings, [], 'test-session', argv);

    // 应该使用默认模型
    expect(config.getModel()).toBe(DEFAULT_GEMINI_MODEL);
=======
describe('Telemetry configuration via environment variables', () => {
  it('should prioritize GEMINI_TELEMETRY_ENABLED over settings', async () => {
    vi.stubEnv('GEMINI_TELEMETRY_ENABLED', 'true');
    process.argv = ['node', 'script.js'];
    const argv = await parseArguments({} as Settings);
    const settings: Settings = { telemetry: { enabled: false } };
    const config = await loadCliConfig(settings, [], 'test-session', argv);
    expect(config.getTelemetryEnabled()).toBe(true);
  });

  it('should prioritize GEMINI_TELEMETRY_TARGET over settings', async () => {
    vi.stubEnv('GEMINI_TELEMETRY_TARGET', 'gcp');
    process.argv = ['node', 'script.js'];
    const argv = await parseArguments({} as Settings);
    const settings: Settings = { telemetry: { target: 'local' } };
    const config = await loadCliConfig(settings, [], 'test-session', argv);
    expect(config.getTelemetryTarget()).toBe('gcp');
  });

  it('should throw when GEMINI_TELEMETRY_TARGET is invalid', async () => {
    vi.stubEnv('GEMINI_TELEMETRY_TARGET', 'bogus');
    process.argv = ['node', 'script.js'];
    const argv = await parseArguments({} as Settings);
    const settings: Settings = { telemetry: { target: 'gcp' } };
    await expect(
      loadCliConfig(settings, [], 'test-session', argv),
    ).rejects.toThrow(
      /Invalid telemetry configuration: .*Invalid telemetry target/i,
    );
    vi.unstubAllEnvs();
  });

  it('should prioritize GEMINI_TELEMETRY_OTLP_ENDPOINT over settings and default env var', async () => {
    vi.stubEnv('OTEL_EXPORTER_OTLP_ENDPOINT', 'http://default.env.com');
    vi.stubEnv('GEMINI_TELEMETRY_OTLP_ENDPOINT', 'http://gemini.env.com');
    process.argv = ['node', 'script.js'];
    const argv = await parseArguments({} as Settings);
    const settings: Settings = {
      telemetry: { otlpEndpoint: 'http://settings.com' },
    };
    const config = await loadCliConfig(settings, [], 'test-session', argv);
    expect(config.getTelemetryOtlpEndpoint()).toBe('http://gemini.env.com');
  });

  it('should prioritize GEMINI_TELEMETRY_OTLP_PROTOCOL over settings', async () => {
    vi.stubEnv('GEMINI_TELEMETRY_OTLP_PROTOCOL', 'http');
    process.argv = ['node', 'script.js'];
    const argv = await parseArguments({} as Settings);
    const settings: Settings = { telemetry: { otlpProtocol: 'grpc' } };
    const config = await loadCliConfig(settings, [], 'test-session', argv);
    expect(config.getTelemetryOtlpProtocol()).toBe('http');
  });

  it('should prioritize GEMINI_TELEMETRY_LOG_PROMPTS over settings', async () => {
    vi.stubEnv('GEMINI_TELEMETRY_LOG_PROMPTS', 'false');
    process.argv = ['node', 'script.js'];
    const argv = await parseArguments({} as Settings);
    const settings: Settings = { telemetry: { logPrompts: true } };
    const config = await loadCliConfig(settings, [], 'test-session', argv);
    expect(config.getTelemetryLogPromptsEnabled()).toBe(false);
  });

  it('should prioritize GEMINI_TELEMETRY_OUTFILE over settings', async () => {
    vi.stubEnv('GEMINI_TELEMETRY_OUTFILE', '/gemini/env/telemetry.log');
    process.argv = ['node', 'script.js'];
    const argv = await parseArguments({} as Settings);
    const settings: Settings = {
      telemetry: { outfile: '/settings/telemetry.log' },
    };
    const config = await loadCliConfig(settings, [], 'test-session', argv);
    expect(config.getTelemetryOutfile()).toBe('/gemini/env/telemetry.log');
  });

  it('should prioritize GEMINI_TELEMETRY_USE_COLLECTOR over settings', async () => {
    vi.stubEnv('GEMINI_TELEMETRY_USE_COLLECTOR', 'true');
    process.argv = ['node', 'script.js'];
    const argv = await parseArguments({} as Settings);
    const settings: Settings = { telemetry: { useCollector: false } };
    const config = await loadCliConfig(settings, [], 'test-session', argv);
    expect(config.getTelemetryUseCollector()).toBe(true);
  });

  it('should use settings value when GEMINI_TELEMETRY_ENABLED is not set', async () => {
    vi.stubEnv('GEMINI_TELEMETRY_ENABLED', undefined);
    process.argv = ['node', 'script.js'];
    const argv = await parseArguments({} as Settings);
    const settings: Settings = { telemetry: { enabled: true } };
    const config = await loadCliConfig(settings, [], 'test-session', argv);
    expect(config.getTelemetryEnabled()).toBe(true);
  });

  it('should use settings value when GEMINI_TELEMETRY_TARGET is not set', async () => {
    vi.stubEnv('GEMINI_TELEMETRY_TARGET', undefined);
    process.argv = ['node', 'script.js'];
    const argv = await parseArguments({} as Settings);
    const settings: Settings = { telemetry: { target: 'local' } };
    const config = await loadCliConfig(settings, [], 'test-session', argv);
    expect(config.getTelemetryTarget()).toBe('local');
  });

  it("should treat GEMINI_TELEMETRY_ENABLED='1' as true", async () => {
    vi.stubEnv('GEMINI_TELEMETRY_ENABLED', '1');
    process.argv = ['node', 'script.js'];
    const argv = await parseArguments({} as Settings);
    const config = await loadCliConfig({}, [], 'test-session', argv);
    expect(config.getTelemetryEnabled()).toBe(true);
  });

  it("should treat GEMINI_TELEMETRY_ENABLED='0' as false", async () => {
    vi.stubEnv('GEMINI_TELEMETRY_ENABLED', '0');
    process.argv = ['node', 'script.js'];
    const argv = await parseArguments({} as Settings);
    const config = await loadCliConfig(
      { telemetry: { enabled: true } },
      [],
      'test-session',
      argv,
    );
    expect(config.getTelemetryEnabled()).toBe(false);
  });

  it("should treat GEMINI_TELEMETRY_LOG_PROMPTS='1' as true", async () => {
    vi.stubEnv('GEMINI_TELEMETRY_LOG_PROMPTS', '1');
    process.argv = ['node', 'script.js'];
    const argv = await parseArguments({} as Settings);
    const config = await loadCliConfig({}, [], 'test-session', argv);
    expect(config.getTelemetryLogPromptsEnabled()).toBe(true);
  });

  it("should treat GEMINI_TELEMETRY_LOG_PROMPTS='false' as false", async () => {
    vi.stubEnv('GEMINI_TELEMETRY_LOG_PROMPTS', 'false');
    process.argv = ['node', 'script.js'];
    const argv = await parseArguments({} as Settings);
    const config = await loadCliConfig(
      { telemetry: { logPrompts: true } },
      [],
      'test-session',
      argv,
    );
    expect(config.getTelemetryLogPromptsEnabled()).toBe(false);
>>>>>>> 62ba3306
  });
});<|MERGE_RESOLUTION|>--- conflicted
+++ resolved
@@ -2317,112 +2317,6 @@
   });
 });
 
-<<<<<<< HEAD
-describe('Model Priority Logic', () => {
-  let originalEnv: NodeJS.ProcessEnv;
-
-  beforeEach(() => {
-    // 保存原始环境变量
-    originalEnv = { ...process.env };
-  });
-
-  afterEach(() => {
-    // 恢复原始环境变量
-    process.env = originalEnv;
-  });
-
-  it('should prioritize --model parameter over OPENAI_MODEL environment variable', async () => {
-    // 设置环境变量
-    process.env['OPENAI_MODEL'] = 'env-model';
-    process.env['GEMINI_MODEL'] = 'gemini-env-model';
-
-    // 模拟命令行参数
-    process.argv = ['node', 'script.js', '--model', 'cli-model'];
-
-    const settings: Settings = {
-      model: { name: 'settings-model' }
-    } as Settings;
-
-    const argv = await parseArguments(settings);
-    const config = await loadCliConfig(settings, [], 'test-session', argv);
-
-    // 命令行参数应该有最高优先级
-    expect(config.getModel()).toBe('cli-model');
-  });
-
-  it('should use OPENAI_MODEL when --model is not provided', async () => {
-    // 设置环境变量
-    process.env['OPENAI_MODEL'] = 'openai-env-model';
-    process.env['GEMINI_MODEL'] = 'gemini-env-model';
-
-    // 不提供命令行参数
-    process.argv = ['node', 'script.js'];
-
-    const settings: Settings = {
-      model: { name: 'settings-model' }
-    } as Settings;
-
-    const argv = await parseArguments(settings);
-    const config = await loadCliConfig(settings, [], 'test-session', argv);
-
-    // OPENAI_MODEL 应该优先于 GEMINI_MODEL 和设置文件
-    expect(config.getModel()).toBe('openai-env-model');
-  });
-
-  it('should use GEMINI_MODEL when --model and OPENAI_MODEL are not provided', async () => {
-    // 只设置 GEMINI_MODEL
-    delete process.env['OPENAI_MODEL'];
-    process.env['GEMINI_MODEL'] = 'gemini-env-model';
-
-    // 不提供命令行参数
-    process.argv = ['node', 'script.js'];
-
-    const settings: Settings = {
-      model: { name: 'settings-model' }
-    } as Settings;
-
-    const argv = await parseArguments(settings);
-    const config = await loadCliConfig(settings, [], 'test-session', argv);
-
-    // GEMINI_MODEL 应该优先于设置文件
-    expect(config.getModel()).toBe('gemini-env-model');
-  });
-
-  it('should use settings model when no command line or environment variables are provided', async () => {
-    // 清除环境变量
-    delete process.env['OPENAI_MODEL'];
-    delete process.env['GEMINI_MODEL'];
-
-    // 不提供命令行参数
-    process.argv = ['node', 'script.js'];
-
-    const settings: Settings = {
-      model: { name: 'settings-model' }
-    } as Settings;
-
-    const argv = await parseArguments(settings);
-    const config = await loadCliConfig(settings, [], 'test-session', argv);
-
-    // 应该使用设置文件中的模型
-    expect(config.getModel()).toBe('settings-model');
-  });
-
-  it('should use default model when no configuration is provided', async () => {
-    // 清除环境变量
-    delete process.env['OPENAI_MODEL'];
-    delete process.env['GEMINI_MODEL'];
-
-    // 不提供命令行参数
-    process.argv = ['node', 'script.js'];
-
-    const settings: Settings = {} as Settings;
-
-    const argv = await parseArguments(settings);
-    const config = await loadCliConfig(settings, [], 'test-session', argv);
-
-    // 应该使用默认模型
-    expect(config.getModel()).toBe(DEFAULT_GEMINI_MODEL);
-=======
 describe('Telemetry configuration via environment variables', () => {
   it('should prioritize GEMINI_TELEMETRY_ENABLED over settings', async () => {
     vi.stubEnv('GEMINI_TELEMETRY_ENABLED', 'true');
@@ -2563,6 +2457,5 @@
       argv,
     );
     expect(config.getTelemetryLogPromptsEnabled()).toBe(false);
->>>>>>> 62ba3306
   });
 });