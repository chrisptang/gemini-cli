--- conflicted
+++ resolved
@@ -25,10 +25,7 @@
 import { mcpCommand } from '../ui/commands/mcpCommand.js';
 import { memoryCommand } from '../ui/commands/memoryCommand.js';
 import { modelCommand } from '../ui/commands/modelCommand.js';
-<<<<<<< HEAD
-=======
 import { permissionsCommand } from '../ui/commands/permissionsCommand.js';
->>>>>>> 62ba3306
 import { privacyCommand } from '../ui/commands/privacyCommand.js';
 import { quitCommand } from '../ui/commands/quitCommand.js';
 import { restoreCommand } from '../services/restoreCommand.js';
@@ -73,12 +70,8 @@
       initCommand,
       mcpCommand,
       memoryCommand,
-<<<<<<< HEAD
-      modelCommand,
-=======
       ...(this.config?.getUseModelRouter() ? [modelCommand] : []),
       ...(this.config?.getFolderTrust() ? [permissionsCommand] : []),
->>>>>>> 62ba3306
       privacyCommand,
       quitCommand,
       restoreCommand(this.config),
